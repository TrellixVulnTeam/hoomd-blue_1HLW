// Copyright (c) 2009-2019 The Regents of the University of Michigan
// This file is part of the HOOMD-blue project, released under the BSD 3-Clause License.

#pragma once

#include "hoomd/HOOMDMath.h"
#include "hoomd/BoxDim.h"
#include "HPMCPrecisionSetup.h"
#include "hoomd/VectorMath.h"
#include "ShapeSphere.h"    //< For the base template of test_overlap

<<<<<<< HEAD
#ifdef NVCC
=======
#ifndef __SHAPE_ELLIPSOID_H__
#define __SHAPE_ELLIPSOID_H__

/*! \file ShapeEllipsoid.h
    \brief Defines the ellipsoid shape
*/

// need to declare these class methods with __device__ qualifiers when building in nvcc
// DEVICE is __device__ when included in nvcc and blank when included into the host compiler
#ifdef __HIPCC__
>>>>>>> b1e476b7
#define DEVICE __device__
#define HOSTDEVICE __host__ __device__
#else
#define DEVICE
#define HOSTDEVICE
#include <iostream>
#include <iomanip>
#endif

#define ELLIPSOID_OVERLAP_ERROR 2
#define ELLIPSOID_OVERLAP_TRUE 1
#define ELLIPSOID_OVERLAP_FALSE 0

#ifdef SINGLE_PRECISION
#define ELLIPSOID_OVERLAP_PRECISION 1e-3
#else
#define ELLIPSOID_OVERLAP_PRECISION 1e-6
#endif

namespace hpmc
{

/** Ellipsoid parameters

    Define an ellipsoid shape by the three principal semi-axes.
*/
struct EllipsoidParams : ShapeParams
    {
    /// Principle semi-axis of the ellipsoid in the x-direction
    OverlapReal x;

    /// Principle semi-axis of the ellipsoid in the y-direction
    OverlapReal y;

    /// Principle semi-axis of the ellipsoid in the z-direction
    OverlapReal z;

    /// True when move statistics should not be counted
    unsigned int ignore;

<<<<<<< HEAD
    #ifdef ENABLE_CUDA
    /// Set CUDA memory hints
=======
    #ifdef ENABLE_HIP
    //! Set CUDA memory hints
>>>>>>> b1e476b7
    void set_memory_hint() const
        {
        }
    #endif

<<<<<<< HEAD
    #ifndef NVCC
    /// Default constructor
    EllipsoidParams() { }
=======
    #ifndef __HIPCC__
    ell_params() { }
>>>>>>> b1e476b7

    /// Construct from a Python dictionary
    EllipsoidParams(pybind11::dict v, bool managed=false)
        {
        ignore = v["ignore_statistics"].cast<unsigned int>();
        x = v["a"].cast<OverlapReal>();
        y = v["b"].cast<OverlapReal>();
        z = v["c"].cast<OverlapReal>();
        }

    /// Convert parameters to a python dictionary
    pybind11::dict asDict()
        {
        pybind11::dict v;
        v["a"] = x;
        v["b"] = y;
        v["c"] = z;
        v["ignore_statistics"] = ignore;
        return v;
        }
    #endif
    } __attribute__((aligned(32)));


/** Ellipsoid Polygon shape

    Implement the HPMC shape interface for ellipsoids.
*/
struct ShapeEllipsoid
    {
    /// Define the parameter type
    typedef EllipsoidParams param_type;

    /// Construct a shape at a given orientation
    DEVICE ShapeEllipsoid(const quat<Scalar>& _orientation, const param_type& _params)
        : orientation(_orientation), axes(_params)
        {
        }

    /// Check if the shape may be rotated
    DEVICE bool hasOrientation() const { return !(axes.x == axes.y && axes.x == axes.z); }

    /// Check if this shape should be ignored in the move statistics
    DEVICE bool ignoreStatistics() const { return axes.ignore; }

    /// Get the circumsphere diameter of the shape
    DEVICE OverlapReal getCircumsphereDiameter() const
        {
        // return the maximum of the 3 axes
        return OverlapReal(2)*detail::max(axes.x, detail::max(axes.y, axes.z));
        }

    /// Get the in-sphere radius of the shape
    DEVICE OverlapReal getInsphereRadius() const
        {
        // not implemented
        return OverlapReal(0.0);
        }

<<<<<<< HEAD
    #ifndef NVCC
    /// Return the shape parameters in the `type_shape` format
=======
    #ifndef __HIPCC__
>>>>>>> b1e476b7
    std::string getShapeSpec() const
        {
        std::ostringstream shapedef;
        shapedef << "{\"type\": \"Ellipsoid\", \"a\": " << axes.x <<
                    ", \"b\": " << axes.y <<
                    ", \"c\": " << axes.z <<
                    "}";
        return shapedef.str();
        }
    #endif

    /** Support function of the shape (in local coordinates), used in getAABB
        @param n Vector to query support function (must be normalized)
    */
    DEVICE vec3<Scalar> sfunc(vec3<Scalar> n) const
        {
        vec3<Scalar> numerator(axes.x*axes.x*n.x, axes.y*axes.y*n.y, axes.z*axes.z*n.z);
        vec3<Scalar> dvec(axes.x*n.x, axes.y*n.y, axes.z*n.z);
        return numerator / fast::sqrt(dot(dvec, dvec));
        }

    /// Return a tight fitting OBB around the shape
    DEVICE detail::OBB getOBB(const vec3<Scalar>& pos) const
        {
        // just use the AABB for now
        return detail::OBB(getAABB(pos));
        }

    /// Return the bounding box of the shape in world coordinates
    DEVICE detail::AABB getAABB(const vec3<Scalar>& pos) const
        {
        OverlapReal max_axis = detail::max(axes.x, detail::max(axes.y, axes.z));

        // generate a tight fitting AABB
        // OverlapReal min_axis = min(axes.x, min(axes.y, axes.z));

        // use support function of the ellipsoid to determine the furthest extent in each direction
        // vec3<Scalar> e_x(1,0,0);
        // vec3<Scalar> e_y(0,1,0);
        // vec3<Scalar> e_z(0,0,1);
        // vec3<Scalar> s_x = rotate(orientation, sfunc(rotate(conj(orientation),e_x)));
        // vec3<Scalar> s_y = rotate(orientation, sfunc(rotate(conj(orientation),e_y)));
        // vec3<Scalar> s_z = rotate(orientation, sfunc(rotate(conj(orientation),e_z)));

        // // translate out from the position by the furthest extent
        // vec3<Scalar> upper(pos.x + s_x.x, pos.y + s_y.y, pos.z + s_z.z);
        // // the furthest extent is symmetrical
        // vec3<Scalar> lower(pos.x - s_x.x, pos.y - s_y.y, pos.z - s_z.z);

        // return detail::AABB(lower, upper);
        // ^^^^^^^^^ The above method is slow, just use the circumsphere
        return detail::AABB(pos, max_axis);
        }

    /** Returns true if this shape splits the overlap check over several threads of a warp using
        threadIdx.x
    */
    HOSTDEVICE static bool isParallel() { return false; }

    /// Returns true if the overlap check supports sweeping both shapes by a sphere of given radius
    HOSTDEVICE static bool supportsSweepRadius()
        {
        return false;
        }

    /// Orientation of the shape
    quat<Scalar> orientation;

    /// Shape parameters
    const EllipsoidParams& axes;
    };

namespace detail
{

/** Compute a matrix representation of the ellipsoid
    @param M output matrix
    @param pos Position of the ellipsoid
    @param orientation Orientation of the ellipsoid
    @param axes Major axes of the ellipsoid

    @pre M has 10 elements
*/
DEVICE inline void compute_ellipsoid_matrix(OverlapReal *M,
                                            const vec3<OverlapReal>& pos,
                                            const quat<OverlapReal>& orientation,
                                            const EllipsoidParams& axes)
    {
    // calculate rotation matrix
    rotmat3<OverlapReal> R(orientation);

    // calculate ellipsoid matrix
    OverlapReal a = OverlapReal(1.0) / (axes.x * axes.x);
    OverlapReal b = OverlapReal(1.0) / (axes.y * axes.y);
    OverlapReal c = OverlapReal(1.0) / (axes.z * axes.z);
    // ...rotation part
    // M[i][j] = a * R[i][0] * R[j][0] + b * R[i][1] * R[j][1] + c * R[i][2] * R[j][2];
    M[0] = a * R.row0.x * R.row0.x + b * R.row0.y * R.row0.y + c * R.row0.z * R.row0.z;
    M[1] = a * R.row1.x * R.row0.x + b * R.row1.y * R.row0.y + c * R.row1.z * R.row0.z;
    M[2] = a * R.row1.x * R.row1.x + b * R.row1.y * R.row1.y + c * R.row1.z * R.row1.z;
    M[3] = a * R.row2.x * R.row0.x + b * R.row2.y * R.row0.y + c * R.row2.z * R.row0.z;
    M[4] = a * R.row2.x * R.row1.x + b * R.row2.y * R.row1.y + c * R.row2.z * R.row1.z;
    M[5] = a * R.row2.x * R.row2.x + b * R.row2.y * R.row2.y + c * R.row2.z * R.row2.z;

    // calculateTranslationPart(x, M);
    // precalculation
    OverlapReal M0x0 = M[0] * pos.x;
    OverlapReal M1x0 = M[1] * pos.x;
    OverlapReal M1x1 = M[1] * pos.y;
    OverlapReal M2x1 = M[2] * pos.y;
    OverlapReal M3x0 = M[3] * pos.x;
    OverlapReal M3x2 = M[3] * pos.z;
    OverlapReal M4x1 = M[4] * pos.y;
    OverlapReal M4x2 = M[4] * pos.z;
    OverlapReal M5x2 = M[5] * pos.z;

    // ...translation part
    // M[i][3] = M[3][i] = -M[i][0] * x[0] - M[i][1] * x[1] - M[i][2] * x[2];
    M[6] = -M0x0 - M1x1 - M3x2;
    M[7] = -M1x0 - M2x1 - M4x2;
    M[8] = -M3x0 - M4x1 - M5x2;
    // ...mixed part
    // M[3][3] = -1.0 + M[0][0] * x[0] * x[0] + M[1][1] * x[1] * x[1] + M[2][2] * x[2] * x[2] +
    //           2.0 * (M[0][1] * x[0] * x[1] + M[1][2] * x[1] * x[2] + M[2][0] * x[2] * x[0]);
    M[9] = OverlapReal(-1.0) + pos.x * (M0x0 + OverlapReal(2.0) * M1x1) +
                               pos.y * (M2x1 + OverlapReal(2.0) * M4x2) +
                               pos.z * (M5x2 + OverlapReal(2.0) * M3x0);
    }

/** Checks for overlap between two ellipsoids

    @param M1 Matrix representing ellipsoid 1 in the check
    @param M2 Matrix representing ellipsoid 2 in the check
    @returns true when the two ellipsoids overlap

    @pre Both M1 and M2 are 10 elements
*/
DEVICE inline int test_overlap_ellipsoids(OverlapReal *M1, OverlapReal *M2)
    {
    // FIRST: calculate the coefficients a4, a3, a2, a1, a0 of the
    // characteristic polynomial that interpolates between M1 and M2
    // This means to look for solutions of det(M1 * x + M2) = 0

    // (i) Bottom 2x2 squares:
    // {{ M1[2][i] * x + M2[2][i],  M1[2][j] * x + M2[2][j] },
    //  { M1[3][i] * x + M2[3][i],  M1[3][j] * x + M2[3][j] }}
    // Use: M = [M00, M10, M11, M20, M21, M22, M30, M31, M32, M33]

    double s01_2 = M1[3] * M1[7] - M1[4] * M1[6];
    double s01_1 = M1[3] * M2[7] - M1[4] * M2[6] +
                        M2[3] * M1[7] - M2[4] * M1[6];
    double s01_0 = M2[3] * M2[7] - M2[4] * M2[6];

    double s02_2 = M1[3] * M1[8] - M1[5] * M1[6];
    double s02_1 = M1[3] * M2[8] - M1[5] * M2[6] +
                        M2[3] * M1[8] - M2[5] * M1[6];
    double s02_0 = M2[3] * M2[8] - M2[5] * M2[6];

    double s03_2 = M1[3] * M1[9] - M1[8] * M1[6];
    double s03_1 = M1[3] * M2[9] - M1[8] * M2[6] +
                        M2[3] * M1[9] - M2[8] * M1[6];
    double s03_0 = M2[3] * M2[9] - M2[8] * M2[6];

    double s12_2 = M1[4] * M1[8] - M1[5] * M1[7];
    double s12_1 = M1[4] * M2[8] - M1[5] * M2[7] +
                        M2[4] * M1[8] - M2[5] * M1[7];
    double s12_0 = M2[4] * M2[8] - M2[5] * M2[7];

    double s13_2 = M1[4] * M1[9] - M1[8] * M1[7];
    double s13_1 = M1[4] * M2[9] - M1[8] * M2[7] +
                        M2[4] * M1[9] - M2[8] * M1[7];
    double s13_0 = M2[4] * M2[9] - M2[8] * M2[7];

    double s23_2 = M1[5] * M1[9] - M1[8] * M1[8];
    double s23_1 = M1[5] * M2[9] - M1[8] * M2[8] +
                        M2[5] * M1[9] - M2[8] * M1[8];
    double s23_0 = M2[5] * M2[9] - M2[8] * M2[8];

    // (ii) Bottom 3x3 parts:

    double t0_3 = M1[2] * s23_2 - M1[4] * s13_2 + M1[7] * s12_2;
    double t0_2 = M1[2] * s23_1 - M1[4] * s13_1 + M1[7] * s12_1 +
                       M2[2] * s23_2 - M2[4] * s13_2 + M2[7] * s12_2;
    double t0_1 = M1[2] * s23_0 - M1[4] * s13_0 + M1[7] * s12_0 +
                       M2[2] * s23_1 - M2[4] * s13_1 + M2[7] * s12_1;
    double t0_0 = M2[2] * s23_0 - M2[4] * s13_0 + M2[7] * s12_0;

    double t1_3 = M1[1] * s23_2 - M1[4] * s03_2 + M1[7] * s02_2;
    double t1_2 = M1[1] * s23_1 - M1[4] * s03_1 + M1[7] * s02_1 +
                       M2[1] * s23_2 - M2[4] * s03_2 + M2[7] * s02_2;
    double t1_1 = M1[1] * s23_0 - M1[4] * s03_0 + M1[7] * s02_0 +
                       M2[1] * s23_1 - M2[4] * s03_1 + M2[7] * s02_1;
    double t1_0 = M2[1] * s23_0 - M2[4] * s03_0 + M2[7] * s02_0;

    double t2_3 = M1[1] * s13_2 - M1[2] * s03_2 + M1[7] * s01_2;
    double t2_2 = M1[1] * s13_1 - M1[2] * s03_1 + M1[7] * s01_1 +
                       M2[1] * s13_2 - M2[2] * s03_2 + M2[7] * s01_2;
    double t2_1 = M1[1] * s13_0 - M1[2] * s03_0 + M1[7] * s01_0 +
                       M2[1] * s13_1 - M2[2] * s03_1 + M2[7] * s01_1;
    double t2_0 = M2[1] * s13_0 - M2[2] * s03_0 + M2[7] * s01_0;

    double t3_3 = M1[1] * s12_2 - M1[2] * s02_2 + M1[4] * s01_2;
    double t3_2 = M1[1] * s12_1 - M1[2] * s02_1 + M1[4] * s01_1 +
                       M2[1] * s12_2 - M2[2] * s02_2 + M2[4] * s01_2;
    double t3_1 = M1[1] * s12_0 - M1[2] * s02_0 + M1[4] * s01_0 +
                       M2[1] * s12_1 - M2[2] * s02_1 + M2[4] * s01_1;
    double t3_0 = M2[1] * s12_0 - M2[2] * s02_0 + M2[4] * s01_0;

    // (iii) Full 4x4 matrix:

    double a4 = M1[0] * t0_3 - M1[1] * t1_3 + M1[3] * t2_3 - M1[6] * t3_3;
    double a3 = M1[0] * t0_2 - M1[1] * t1_2 + M1[3] * t2_2 - M1[6] * t3_2 +
                     M2[0] * t0_3 - M2[1] * t1_3 + M2[3] * t2_3 - M2[6] * t3_3;
    double a2 = M1[0] * t0_1 - M1[1] * t1_1 + M1[3] * t2_1 - M1[6] * t3_1 +
                     M2[0] * t0_2 - M2[1] * t1_2 + M2[3] * t2_2 - M2[6] * t3_2;
    double a1 = M1[0] * t0_0 - M1[1] * t1_0 + M1[3] * t2_0 - M1[6] * t3_0 +
                     M2[0] * t0_1 - M2[1] * t1_1 + M2[3] * t2_1 - M2[6] * t3_1;
    double a0 = M2[0] * t0_0 - M2[1] * t1_0 + M2[3] * t2_0 - M2[6] * t3_0;

    // SECOND: analyze the polynomial for overlaps
    // a4 * x^4 + a3 * x^3 + a2 * x^2 + a1 * x + a0 = 0
    // We are looking for one (at least one) positive root of this polynomial.
    // If there is one, then the ellipsoids overlap!
    // a4 and a0 are always positive, so check if the other coefficients are positive too

    //NOTE [BEN]: Above comment appears to be an error.
    //In the implementation, it appears as though the we're actually searching for
    //roots between -infinity and 0, so a1 and a3 flip sign. All of these sign changes cancel
    //out in the sturm theorem check

    //(i) Descartes rule of signs check (if all coeffs are <0, then overlap)
    if (a1 < 0.0 && a2 < 0.0 && a3 < 0.0) return ELLIPSOID_OVERLAP_TRUE;

    // (ii) Sturm theorem/Sturm sequence:
    double a4Inv = 1.0 / a4;
    double a = a3 * a4Inv;
    double b = a2 * a4Inv;
    double c = a1 * a4Inv;
    double d = a0 * a4Inv;

    double e0 = 3 * a * a - 8 * b;
    if (fabs(e0)>ELLIPSOID_OVERLAP_PRECISION*detail::max(fabs(3*a*a),fabs(8*b)))
        {
        if (e0 < 0.0) return ELLIPSOID_OVERLAP_TRUE;
        }
    double f0 = 2 * a * b - 12 * c;
    double g0 = a * c - 16 * d;
    double h0 = 3 * a * e0 * f0 - 2 * b * e0 * e0 + 4 * (g0 * e0 - f0 * f0);
    if (fabs(h0)>ELLIPSOID_OVERLAP_PRECISION*detail::max(detail::max(fabs(3 * a * e0 * f0),fabs(2 * b * e0 * e0)), 4 * (g0 * e0 - f0 * f0)))
        {
        if (h0 < 0.0) return ELLIPSOID_OVERLAP_TRUE;
        }

    double k0 = 3 * a * g0 * e0 - c * e0 * e0 - 4 * f0 * g0;
    // nominally, we need to compute l = f0 * k0 * h0 - (h0 * h0 * g0 + e0 * k0 * k0) and compare it to 0
    // but the two terms are often VERY close. Instead, compute the ratio of the terms. If it is 1 within
    // some tolerance, assume no overlap. Otherwise, do the check of l vs 0
    a = f0 * k0 * h0;
    b = h0 * h0 * g0;
    c = e0 * k0 * k0;
    double l0 =  a - (b + c);

    if (fabs(l0)>ELLIPSOID_OVERLAP_PRECISION*detail::max(detail::max(fabs(a),fabs(b)),fabs(c)))
        {
        if (l0 < 0.0) return ELLIPSOID_OVERLAP_TRUE;
        return ELLIPSOID_OVERLAP_FALSE;
        }
    //reverse order of the check
    // (ii) Sturm theorem/Sturm sequence:
    a4Inv = 1.0 / a0;
    a = a1 * a4Inv;
    b = a2 * a4Inv;
    c = a3 * a4Inv;
    d = a4 * a4Inv;

    double e1 = 3 * a * a - 8 * b;

    //precision check
    if (fabs(e1)>ELLIPSOID_OVERLAP_PRECISION*detail::max(fabs(3*a*a),fabs(8*b)))
        {
        if (e1 < 0.0) return ELLIPSOID_OVERLAP_TRUE;
        }
    double f1 = 2 * a * b - 12 * c;
    double g1 = a * c - 16 * d;
    double h1 = 3 * a * e1 * f1 - 2 * b * e1 * e1 + 4 * (g1 * e1 - f1 * f1);

    //precision check
    if (fabs(h1)>ELLIPSOID_OVERLAP_PRECISION*detail::max(detail::max(fabs(3 * a * e1 * f1),fabs(2 * b * e1 * e1)), 4 * (g1 * e1 - f1 * f1)))
        {
        if (h1 < 0.0) return ELLIPSOID_OVERLAP_TRUE;
        }

    double k1 = 3 * a * g1 * e1 - c * e1 * e1 - 4 * f1 * g1;
    // nominally, we need to compute l1 = f1 * k1 * h1 - (h1 * h1 * g1 + e1 * k1 * k1) and compare it to 0
    // but the two terms are often VERY close. Instead, compute the ratio of the terms. If it is 1 within
    // some tolerance, assume no overlap. Otherwise, do the check of l1 vs 0
    a = f1 * k1 * h1;
    b = h1 * h1 * g1;
    c = e1 * k1 * k1;
    double l1 = a - (b +c);

    //precision check
    if (fabs(l1)>ELLIPSOID_OVERLAP_PRECISION*detail::max(detail::max(fabs(a),fabs(b)),fabs(c)))
        {
        if (l1 < 0.0) return ELLIPSOID_OVERLAP_TRUE;
        return ELLIPSOID_OVERLAP_FALSE;
        }

    return ELLIPSOID_OVERLAP_ERROR;
    }

}; // end namespace detail

/** Ellipsoid overlap test

    @param r_ab Vector defining the position of shape b relative to shape a (r_b - r_a)
    @param a Shape a
    @param b Shape b
    @param err in/out variable incremented when error conditions occur in the overlap test
    @param sweep_radius Additional sphere radius to sweep the shapes with
    @returns true if the two particles overlap
*/
template <>
DEVICE inline bool test_overlap<ShapeEllipsoid,ShapeEllipsoid>(const vec3<Scalar>& r_ab,
                                                               const ShapeEllipsoid& a,
                                                               const ShapeEllipsoid& b,
                                                               unsigned int& err,
                                                               Scalar sweep_radius_a,
                                                               Scalar sweep_radius_b)
    {

    // matrix representations of the two ellipsoids
    vec3<OverlapReal> dr(r_ab);

    //shortcut if ellipsoids are actually spheres
    if(a.axes.x==a.axes.y && a.axes.x==a.axes.z && b.axes.x==b.axes.y && b.axes.x==b.axes.z)
       {
       OverlapReal ab = a.axes.x + b.axes.x;
       return (dot(dr,dr) <= ab*ab);
       }

    OverlapReal Ma[10], Mb[10];
    detail::compute_ellipsoid_matrix(Ma, vec3<OverlapReal>(0,0,0), quat<OverlapReal>(a.orientation), a.axes);
    detail::compute_ellipsoid_matrix(Mb, dr, quat<OverlapReal>(b.orientation), b.axes);

    int ret_val = detail::test_overlap_ellipsoids(Ma, Mb);
    if (ret_val == ELLIPSOID_OVERLAP_ERROR)
        {
        err++;
        }

    return ret_val == ELLIPSOID_OVERLAP_TRUE;
    }

}; // end namespace hpmc

#undef DEVICE
#undef HOSTDEVICE<|MERGE_RESOLUTION|>--- conflicted
+++ resolved
@@ -9,20 +9,7 @@
 #include "hoomd/VectorMath.h"
 #include "ShapeSphere.h"    //< For the base template of test_overlap
 
-<<<<<<< HEAD
-#ifdef NVCC
-=======
-#ifndef __SHAPE_ELLIPSOID_H__
-#define __SHAPE_ELLIPSOID_H__
-
-/*! \file ShapeEllipsoid.h
-    \brief Defines the ellipsoid shape
-*/
-
-// need to declare these class methods with __device__ qualifiers when building in nvcc
-// DEVICE is __device__ when included in nvcc and blank when included into the host compiler
 #ifdef __HIPCC__
->>>>>>> b1e476b7
 #define DEVICE __device__
 #define HOSTDEVICE __host__ __device__
 #else
@@ -63,26 +50,16 @@
     /// True when move statistics should not be counted
     unsigned int ignore;
 
-<<<<<<< HEAD
-    #ifdef ENABLE_CUDA
+    #ifdef ENABLE_HIP
     /// Set CUDA memory hints
-=======
-    #ifdef ENABLE_HIP
-    //! Set CUDA memory hints
->>>>>>> b1e476b7
     void set_memory_hint() const
         {
         }
     #endif
 
-<<<<<<< HEAD
-    #ifndef NVCC
+    #ifndef __HIPCC__
     /// Default constructor
     EllipsoidParams() { }
-=======
-    #ifndef __HIPCC__
-    ell_params() { }
->>>>>>> b1e476b7
 
     /// Construct from a Python dictionary
     EllipsoidParams(pybind11::dict v, bool managed=false)
@@ -142,12 +119,8 @@
         return OverlapReal(0.0);
         }
 
-<<<<<<< HEAD
-    #ifndef NVCC
+    #ifndef __HIPCC__
     /// Return the shape parameters in the `type_shape` format
-=======
-    #ifndef __HIPCC__
->>>>>>> b1e476b7
     std::string getShapeSpec() const
         {
         std::ostringstream shapedef;
