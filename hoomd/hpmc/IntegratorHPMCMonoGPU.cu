// Copyright (c) 2009-2019 The Regents of the University of Michigan
// This file is part of the HOOMD-blue project, released under the BSD 3-Clause License.

#include "IntegratorHPMCMonoGPUTypes.cuh"
#include "hoomd/GPUPartition.cuh"

namespace hpmc
{
namespace gpu
{
namespace kernel
{

//! Kernel to generate expanded cells
/*! \param d_excell_idx Output array to list the particle indices in the expanded cells
    \param d_excell_size Output array to list the number of particles in each expanded cell
    \param excli Indexer for the expanded cells
    \param d_cell_idx Particle indices in the normal cells
    \param d_cell_size Number of particles in each cell
    \param d_cell_adj Cell adjacency list
    \param ci Cell indexer
    \param cli Cell list indexer
    \param cadji Cell adjacency indexer
    \param ngpu Number of active devices

    gpu_hpmc_excell_kernel executes one thread per cell. It gathers the particle indices from all neighboring cells
    into the output expanded cell.
*/
__global__ void hpmc_excell(unsigned int *d_excell_idx,
                            unsigned int *d_excell_size,
                            const Index2D excli,
                            const unsigned int *d_cell_idx,
                            const unsigned int *d_cell_size,
                            const unsigned int *d_cell_adj,
                            const Index3D ci,
                            const Index2D cli,
                            const Index2D cadji,
                            const unsigned int ngpu)
    {
    // compute the output cell
    unsigned int my_cell = 0;
    my_cell = blockDim.x * blockIdx.x + threadIdx.x;

    if (my_cell >= ci.getNumElements())
        return;

    unsigned int my_cell_size = 0;

    // loop over neighboring cells and build up the expanded cell list
    for (unsigned int offset = 0; offset < cadji.getW(); offset++)
        {
        unsigned int neigh_cell = d_cell_adj[cadji(offset, my_cell)];

        // iterate over per-device cell lists
        for (unsigned int igpu = 0; igpu < ngpu; ++igpu)
            {
            unsigned int neigh_cell_size = d_cell_size[neigh_cell+igpu*ci.getNumElements()];

            for (unsigned int k = 0; k < neigh_cell_size; k++)
                {
                // read in the index of the new particle to add to our cell
                unsigned int new_idx = d_cell_idx[cli(k, neigh_cell)+igpu*cli.getNumElements()];
                d_excell_idx[excli(my_cell_size, my_cell)] = new_idx;
                my_cell_size++;
                }
            }
        }

    // write out the final size
    d_excell_size[my_cell] = my_cell_size;
    }

//! Kernel for grid shift
/*! \param d_postype postype of each particle
    \param d_image Image flags for each particle
    \param N number of particles
    \param box Simulation box
    \param shift Vector by which to translate the particles

    Shift all the particles by a given vector.

    \ingroup hpmc_kernels
*/
__global__ void hpmc_shift(Scalar4 *d_postype,
                          int3 *d_image,
                          const unsigned int N,
                          const BoxDim box,
                          const Scalar3 shift)
    {
    // identify the active cell that this thread handles
    unsigned int my_pidx = blockIdx.x * blockDim.x + threadIdx.x;

    // this thread is inactive if it indexes past the end of the particle list
    if (my_pidx >= N)
        return;

    // pull in the current position
    Scalar4 postype = d_postype[my_pidx];

    // shift the position
    Scalar3 pos = make_scalar3(postype.x, postype.y, postype.z);
    pos += shift;

    // wrap the particle back into the box
    int3 image = d_image[my_pidx];
    box.wrap(pos, image);

    // write out the new position and orientation
    d_postype[my_pidx] = make_scalar4(pos.x, pos.y, pos.z, postype.w);
    d_image[my_pidx] = image;
    }

//!< Kernel to evaluate convergence
__global__ void hpmc_check_convergence(
                 const unsigned int *d_trial_move_type,
                 const unsigned int *d_reject_out_of_cell,
                 unsigned int *d_reject_in,
                 unsigned int *d_reject_out,
                 unsigned int *d_condition,
                 const unsigned int nwork,
                 const unsigned work_offset)
    {
    // the particle we are handling
    unsigned int work_idx = blockIdx.x*blockDim.x + threadIdx.x;
    if (work_idx >= nwork)
        return;
    unsigned int i = work_idx + work_offset;

    // is this particle considered?
    bool move_active = d_trial_move_type[i] > 0;

    // combine with reject flag from gen_moves for particles which are always rejected
    bool reject_out_of_cell = d_reject_out_of_cell[i];
    bool reject = d_reject_out[i];

    // did the answer change since the last iteration?
    if (move_active && !reject_out_of_cell && reject != d_reject_in[i])
        {
        // flag that we're not done yet (a trivial race condition upon write)
        *d_condition = 1;
        }

    // update the reject flags
    d_reject_out[i] = reject || reject_out_of_cell;

    // clear input
    d_reject_in[i] = reject_out_of_cell;
    }
} // end namespace kernel

//! Driver for kernel::hpmc_excell()
void hpmc_excell(unsigned int *d_excell_idx,
                 unsigned int *d_excell_size,
                 const Index2D& excli,
                 const unsigned int *d_cell_idx,
                 const unsigned int *d_cell_size,
                 const unsigned int *d_cell_adj,
                 const Index3D& ci,
                 const Index2D& cli,
                 const Index2D& cadji,
                 const unsigned int ngpu,
                 const unsigned int block_size)
    {
    assert(d_excell_idx);
    assert(d_excell_size);
    assert(d_cell_idx);
    assert(d_cell_size);
    assert(d_cell_adj);

    // determine the maximum block size and clamp the input block size down
    static int max_block_size = -1;
    if (max_block_size == -1)
        {
        hipFuncAttributes attr;
        hipFuncGetAttributes(&attr, reinterpret_cast<const void*>(kernel::hpmc_excell));
        max_block_size = attr.maxThreadsPerBlock;
        }

    // setup the grid to run the kernel
    unsigned int run_block_size = min(block_size, (unsigned int)max_block_size);
    dim3 threads(run_block_size, 1, 1);
    dim3 grid(ci.getNumElements() / run_block_size + 1, 1, 1);

    hipLaunchKernelGGL(kernel::hpmc_excell, dim3(grid), dim3(threads), 0, 0, d_excell_idx,
                                           d_excell_size,
                                           excli,
                                           d_cell_idx,
                                           d_cell_size,
                                           d_cell_adj,
                                           ci,
                                           cli,
                                           cadji,
                                           ngpu);

    }

//! Kernel driver for kernel::hpmc_shift()
void hpmc_shift(Scalar4 *d_postype,
                int3 *d_image,
                const unsigned int N,
                const BoxDim& box,
                const Scalar3 shift,
                const unsigned int block_size)
    {
    assert(d_postype);
    assert(d_image);

    // setup the grid to run the kernel
    dim3 threads_shift(block_size, 1, 1);
    dim3 grid_shift(N / block_size + 1, 1, 1);

    hipLaunchKernelGGL(kernel::hpmc_shift, dim3(grid_shift), dim3(threads_shift), 0, 0, d_postype,
                                                      d_image,
                                                      N,
                                                      box,
                                                      shift);

    // after this kernel we return control of cuda managed memory to the host
    hipDeviceSynchronize();
    }

void hpmc_check_convergence(const unsigned int *d_trial_move_type,
                 const unsigned int *d_reject_out_of_cell,
                 unsigned int *d_reject_in,
                 unsigned int *d_reject_out,
                 unsigned int *d_condition,
                 const GPUPartition& gpu_partition,
                 const unsigned int block_size)
    {
    // determine the maximum block size and clamp the input block size down
    static int max_block_size = -1;
    if (max_block_size == -1)
        {
        hipFuncAttributes attr;
        hipFuncGetAttributes(&attr, reinterpret_cast<const void*>(kernel::hpmc_check_convergence));
        max_block_size = attr.maxThreadsPerBlock;
        }

    // setup the grid to run the kernel
    unsigned int run_block_size = min(block_size, (unsigned int)max_block_size);

    dim3 threads(run_block_size, 1, 1);

    for (int idev = gpu_partition.getNumActiveGPUs() - 1; idev >= 0; --idev)
        {
        auto range = gpu_partition.getRangeAndSetGPU(idev);

        unsigned int nwork = range.second - range.first;
        const unsigned int num_blocks = nwork/run_block_size + 1;
        dim3 grid(num_blocks, 1, 1);

<<<<<<< HEAD
        hipLaunchKernelGGL(kernel::hpmc_check_convergence, grid, threads, 0, 0,
=======
        unsigned int shared_bytes = (unsigned int)(n_groups * (2*sizeof(float) + sizeof(unsigned int)));
        hipLaunchKernelGGL(kernel::hpmc_accept, grid, threads, shared_bytes, 0,
            d_update_order_by_ptl,
>>>>>>> d21e9c78
            d_trial_move_type,
            d_reject_out_of_cell,
            d_reject_in,
            d_reject_out,
            d_condition,
            nwork,
            range.first);
        }
    }

} // end namespace gpu
} // end namespace hpmc
<|MERGE_RESOLUTION|>--- conflicted
+++ resolved
@@ -249,13 +249,7 @@
         const unsigned int num_blocks = nwork/run_block_size + 1;
         dim3 grid(num_blocks, 1, 1);
 
-<<<<<<< HEAD
         hipLaunchKernelGGL(kernel::hpmc_check_convergence, grid, threads, 0, 0,
-=======
-        unsigned int shared_bytes = (unsigned int)(n_groups * (2*sizeof(float) + sizeof(unsigned int)));
-        hipLaunchKernelGGL(kernel::hpmc_accept, grid, threads, shared_bytes, 0,
-            d_update_order_by_ptl,
->>>>>>> d21e9c78
             d_trial_move_type,
             d_reject_out_of_cell,
             d_reject_in,
