// Copyright (c) 2009-2019 The Regents of the University of Michigan
// This file is part of the HOOMD-blue project, released under the BSD 3-Clause License.

#pragma once

#include "hoomd/HOOMDMath.h"
#include "hoomd/BoxDim.h"
#include "HPMCPrecisionSetup.h"
#include "hoomd/VectorMath.h"
#include "ShapeSphere.h"
#include "XenoCollide3D.h"
#include "ShapeConvexPolyhedron.h"
#include "hoomd/AABB.h"
#include "OBB.h"

#ifdef __HIPCC__
#define DEVICE __device__
#define HOSTDEVICE __host__ __device__
#else
#define DEVICE
#define HOSTDEVICE
#endif

namespace hpmc
{

namespace detail
{

/** The faceted ellipsoid is defined by the intersection of an ellipsoid of half axes a,b,c with
 * planes given by the face normals n and offsets b, obeying the equation:
 *
 * r.n + b <= 0
 *
 * Intersections of planes within the ellipsoid volume are accounted for.
 * Internally, the overlap check works by computing the support function for an ellipsoid
 * deformed into a unit sphere.
 *
 */
struct FacetedEllipsoidParams : ShapeParams
    {
<<<<<<< HEAD
    /// Empty constructor
    FacetedEllipsoidParams()
        : verts(),
          additional_verts(),
          n(),
          offset(),
          a(1.0), b(1.0), c(1.0), N(0), ignore(1)
=======
    //! Empty constructor
    DEVICE faceted_ellipsoid_params()
        : a(1.0), b(1.0), c(1.0), N(0), ignore(1)
>>>>>>> 40df931b
        { }

    #ifndef __HIPCC__
    /// Construct a faceted ellipsoid with n_facet facets
    FacetedEllipsoidParams(unsigned int n_facet, bool managed )
        : a(1.0), b(1.0), c(1.0), N(n_facet), ignore(0)
        {
        n = ManagedArray<vec3<OverlapReal> >(n_facet, managed);
        offset = ManagedArray<OverlapReal> (n_facet, managed);
        }

    /// Construct from a Python dictionary
    FacetedEllipsoidParams(pybind11::dict v, bool managed=false)
        : FacetedEllipsoidParams(pybind11::len(v["normals"]), managed)
        {
        pybind11::list normals = v["normals"];
        pybind11::list offsets = v["offsets"];
        pybind11::object vertices = v["vertices"];
        a = v["a"].cast<OverlapReal>();
        b = v["b"].cast<OverlapReal>();
        c = v["c"].cast<OverlapReal>();
        pybind11::tuple origin_tuple = v["origin"];
        ignore = v["ignore_statistics"].cast<unsigned int>();

        if (pybind11::len(offsets) != pybind11::len(normals))
            throw std::runtime_error("Number of normals unequal number of offsets");

        // extract the normals from the python list
        for (unsigned int i = 0; i < len(normals); i++)
            {
            pybind11::list normals_i = normals[i];
            if (len(normals_i) != 3)
                throw std::runtime_error("Each normal must have 3 elements: found "
                                        + pybind11::str(normals_i).cast<std::string>()
                                        + " in " + pybind11::str(normals).cast<std::string>());
            n[i] = vec3<OverlapReal>(pybind11::cast<OverlapReal>(normals_i[0]),
                                     pybind11::cast<OverlapReal>(normals_i[1]),
                                     pybind11::cast<OverlapReal>(normals_i[2]));
            offset[i] = pybind11::cast<OverlapReal>(offsets[i]);
            }

        // extract the vertices from the python list
        pybind11::list vertices_list;
        if (!vertices.is_none())
            {
            vertices_list = pybind11::list(vertices);
            }
        // when vertices is None, pass an empty list to PolyhedronVertices

        pybind11::dict verts_dict;
        verts_dict["vertices"] = vertices_list;
        verts_dict["sweep_radius"] = 0;
        verts_dict["ignore_statistics"] = ignore;
        verts = PolyhedronVertices(verts_dict, managed);

        // scale vertices onto the surface of the ellipsoid
        for (unsigned int i = 0; i < verts.N; ++i)
            {
            verts.x[i] /= a;
            verts.y[i] /= b;
            verts.z[i] /= c;
            }

        // set the origin
        origin = vec3<OverlapReal>(pybind11::cast<OverlapReal>(origin_tuple[0]),
                                   pybind11::cast<OverlapReal>(origin_tuple[1]),
                                   pybind11::cast<OverlapReal>(origin_tuple[2]));

        // add the edge-sphere vertices
        initializeVertices(managed);
        }

    /// Convert parameters to a python dictionary
    pybind11::dict asDict()
        {
        pybind11::dict v;
        pybind11::list vertices = verts.asDict()["vertices"];
        pybind11::list offsets;
        pybind11::list normals;

        for (unsigned int i = 0; i < pybind11::len(vertices); i++)
            {
            pybind11::list vert_i = vertices[i];
            pybind11::list vert;
            OverlapReal x = vert_i[0].cast<OverlapReal>();
            OverlapReal y = vert_i[1].cast<OverlapReal>();
            OverlapReal z = vert_i[2].cast<OverlapReal>();
            vert.append(x * a);
            vert.append(y * b);
            vert.append(z * c);
            vertices[i] = pybind11::tuple(vert);
            }

        for (unsigned int i = 0; i < offset.size(); i++)
            {
            offsets.append(offset[i]);

            vec3<OverlapReal> normal_i = n[i];
            pybind11::list normal_i_list;
            normal_i_list.append(normal_i.x);
            normal_i_list.append(normal_i.y);
            normal_i_list.append(normal_i.z);
            normals.append(pybind11::tuple(normal_i_list));
            }

        pybind11::list origin_list;
        origin_list.append(origin.x);
        origin_list.append(origin.y);
        origin_list.append(origin.z);
        pybind11::tuple origin_tuple = pybind11::tuple(origin_list);

        v["vertices"] = vertices;
        v["normals"] = normals;
        v["offsets"] = offsets;
        v["a"] = a;
        v["b"] = b;
        v["c"] = c;
        v["origin"] = origin_tuple;
        v["ignore_statistics"] = ignore;
        return v;
        }

    /// Generate the intersections points of polyhedron edges with the sphere
    DEVICE void initializeVertices(bool managed=false)
        {
        additional_verts = detail::PolyhedronVertices(2*N*N, managed);
        additional_verts.diameter = OverlapReal(2.0); // for unit sphere
        additional_verts.N = 0;

        // iterate over unique pairs of planes
        for (unsigned int i = 0; i < N; ++i)
            {
            vec3<OverlapReal> n_p(n[i]);
            // transform plane normal into the coordinate system of the unit sphere
            n_p.x *= a; n_p.y *= b; n_p.z *= c;

            OverlapReal b(offset[i]);

            for (unsigned int j = i+1; j < N; ++j)
                {
                vec3<OverlapReal> np2(n[j]);
                // transform plane normal into the coordinate system of the unit sphere
                np2.x *= a; np2.y *= b; np2.z *= c;

                OverlapReal b2 = offset[j];
                OverlapReal np2_sq = dot(np2,np2);

                // determine intersection line between plane i and plane j

                // point on intersection line closest to center of sphere
                OverlapReal dotp = dot(np2,n_p);
                OverlapReal denom = dotp*dotp-dot(n_p,n_p)*np2_sq;
                OverlapReal lambda0 = OverlapReal(2.0)*(b2*dotp - b*np2_sq)/denom;
                OverlapReal lambda1 = OverlapReal(2.0)*(-b2*dot(n_p,n_p)+b*dotp)/denom;

                vec3<OverlapReal> r = -(lambda0*n_p+lambda1*np2)/OverlapReal(2.0);

                // if the line does not intersect the sphere, ignore
                if (dot(r,r) > OverlapReal(1.0))
                    continue;

                // the line intersects with the sphere at two points, one of
                // which maximizes the support function
                vec3<OverlapReal> c01 = cross(n_p,np2);
                OverlapReal s = fast::sqrt((OverlapReal(1.0)-dot(r,r))*dot(c01,c01));

                OverlapReal t0 = (-dot(r,c01)-s)/dot(c01,c01);
                OverlapReal t1 = (-dot(r,c01)+s)/dot(c01,c01);

                vec3<OverlapReal> v1 = r+t0*c01;
                vec3<OverlapReal> v2 = r+t1*c01;

                // check first point
                bool allowed = true;
                for (unsigned int k = 0; k < N; ++k)
                    {
                    if (k == i || k == j) continue;

                    vec3<OverlapReal> np3(n[k]);
                    // transform plane normal into the coordinate system of the unit sphere
                    np3.x *= a; np3.y *= b; np3.z *= c;

                    OverlapReal b3(offset[k]);

                    // is this vertex inside the volume bounded by all halfspaces?
                    if (dot(np3,v1) + b3 > OverlapReal(0.0))
                        {
                        allowed = false;
                        break;
                        }
                    }

                if (allowed && dot(v1,v1) <= OverlapReal(1.0+SMALL))
                    {
                    additional_verts.x[additional_verts.N] = v1.x;
                    additional_verts.y[additional_verts.N] = v1.y;
                    additional_verts.z[additional_verts.N] = v1.z;
                    additional_verts.N++;
                    }

                // check second point
                allowed = true;
                for (unsigned int k = 0; k < N; ++k)
                    {
                    if (k == i || k == j) continue;

                    vec3<OverlapReal> np3(n[k]);
                    // transform plane normal into the coordinate system of the unit sphere
                    np3.x *= a; np3.y *= b; np3.z *= c;

                    OverlapReal b3(offset[k]);

                    // is this vertex inside the volume bounded by all halfspaces?
                    if (dot(np3,v2) + b3 > OverlapReal(0.0))
                        {
                        allowed = false;
                        break;
                        }
                    }

                if (allowed && dot(v2,v2) <= (OverlapReal(1.0+SMALL)))
                    {
                    additional_verts.x[additional_verts.N] = v2.x;
                    additional_verts.y[additional_verts.N] = v2.y;
                    additional_verts.z[additional_verts.N] = v2.z;
                    additional_verts.N++;
                    }
                }
            }
        }

    #endif

    /// Vertices of the polyhedron
    PolyhedronVertices verts;

    /// Vertices of the polyhedron edge-sphere intersection
    PolyhedronVertices additional_verts;

    /// Normal vectors of planes
    ManagedArray<vec3<OverlapReal> > n;

    /// Offset of every plane
    ManagedArray<OverlapReal> offset;

    /// First half-axis
    OverlapReal a;

    /// Second half-axis
    OverlapReal b;

    /// Third half-axis
    OverlapReal c;

    /// Origin shift
    vec3<OverlapReal> origin;

    /// Number of cut planes
    unsigned int N;

    /// True when move statistics should not be counted
    unsigned int ignore;

    DEVICE void load_shared(char *& ptr, unsigned int &available_bytes)
        {
        n.load_shared(ptr,available_bytes);
        offset.load_shared(ptr,available_bytes);
        verts.load_shared(ptr,available_bytes);
        additional_verts.load_shared(ptr, available_bytes);
        }

    HOSTDEVICE void allocate_shared(char *& ptr, unsigned int &available_bytes) const
        {
        n.allocate_shared(ptr,available_bytes);
        offset.allocate_shared(ptr,available_bytes);
        verts.allocate_shared(ptr,available_bytes);
        additional_verts.allocate_shared(ptr, available_bytes);
        }

    #ifdef ENABLE_HIP
    void set_memory_hint() const
        {
        n.set_memory_hint();
        offset.set_memory_hint();
        verts.set_memory_hint();
        additional_verts.set_memory_hint();
        }
    #endif
    } __attribute__((aligned(32)));

/// Support function for ShapeFacetedEllipsoid
class SupportFuncFacetedEllipsoid
    {
    public:
        /** Construct a support function for a faceted ellipsoid

            @param _params Parameters of the faceted ellipsoid
            @param _sweep_radius additional sweep radius
        */
        DEVICE SupportFuncFacetedEllipsoid(const FacetedEllipsoidParams& _params,
                                           const OverlapReal& _sweep_radius=OverlapReal(0.0))
            : params(_params), sweep_radius(_sweep_radius)
            {
            }

        DEVICE inline bool isInside(const vec3<OverlapReal>& v,unsigned int plane) const
            {
            // is this vertex masked by a plane?
            vec3<OverlapReal> np = params.n[plane];

            // transform plane normal into the coordinate system of the unit sphere
            // so that dot(np,v) has dimensions of b [length], since v is a unit vector
            np.x *= params.a; np.y *= params.b; np.z *= params.c;
            OverlapReal b = params.offset[plane];

            // is current supporting vertex inside the half-space defined by this plane?
            return (dot(np,v) + b <= OverlapReal(0.0));
            }


        /** Compute the support function

            @param n Normal vector input (in the local frame)
            @returns Local coords of the point furthest in the direction of n
        */
        DEVICE vec3<OverlapReal> operator() (const vec3<OverlapReal>& n_in) const
            {
            // transform support direction into coordinate system of the unit sphere
            vec3<OverlapReal> n(n_in);
            n.x *= params.a; n.y *= params.b; n.z *= params.c;

            OverlapReal nsq = dot(n,n);
            vec3<OverlapReal> n_sphere = n*fast::rsqrt(nsq);

            vec3<OverlapReal> max_vec = n_sphere;
            bool have_vertex = true;

            unsigned int n_planes = params.N;
            for (unsigned int i = 0; i < n_planes; ++i)
                {
                if (! isInside(max_vec,i))
                    {
                    have_vertex = false;
                    break;
                    }
                }

            // iterate over intersecting planes
            for (unsigned int i = 0; i < n_planes; i++)
                {
                vec3<OverlapReal> n_p = params.n[i];
                // transform plane normal into the coordinate system of the unit sphere
                n_p.x *= params.a; n_p.y *= params.b; n_p.z *= params.c;

                OverlapReal np_sq = dot(n_p,n_p);
                OverlapReal b = params.offset[i];

                // compute supporting vertex on intersection boundary (circle)
                // between plane and sphere
                OverlapReal alpha = dot(n_sphere,n_p);
                OverlapReal arg = (OverlapReal(1.0)-alpha*alpha/np_sq);
                vec3<OverlapReal> v;
                if (arg >= OverlapReal(SMALL))
                    {
                    OverlapReal arg2 = OverlapReal(1.0)-b*b/np_sq;
                    OverlapReal invgamma = fast::sqrt(arg2/arg);

                    // Intersection vertex that maximizes support function
                    v = invgamma*(n_sphere-alpha/np_sq*n_p)-n_p*b/np_sq;
                    }
                else
                    {
                    // degenerate case
                    v = -b*n_p/np_sq;
                    }

                bool valid = true;
                for (unsigned int j = 0; j < n_planes; ++j)
                    {
                    if (i!=j && !isInside(v,j))
                        {
                        valid = false;
                        break;
                        }
                    }

                if (valid && (!have_vertex || dot(v,n) > dot(max_vec,n)))
                    {
                    max_vec = v;
                    have_vertex = true;
                    }
                }

            // plane-plane-sphere intersection vertices
            if (params.additional_verts.N)
                {
                detail::SupportFuncConvexPolyhedron s(params.additional_verts);
                vec3<OverlapReal> v = s(n);

                if (! have_vertex || dot(v,n)>dot(max_vec,n))
                    {
                    max_vec = v;
                    have_vertex = true;
                    }
                }

            // plane-plane intersections from user input
            if (params.verts.N)
                {
                detail::SupportFuncConvexPolyhedron s(params.verts);
                vec3<OverlapReal> v = s(n);
                if (dot(v,v) <= OverlapReal(1.0) && (!have_vertex || dot(v,n) > dot(max_vec,n)))
                    {
                    max_vec = v;
                    have_vertex = true;
                    }
                }

            // transform vertex on unit sphere back onto ellipsoid surface
            max_vec.x *= params.a; max_vec.y *= params.b; max_vec.z *= params.c;

            // origin shift
            max_vec -= params.origin;

            // extend out by sweep radius
            return max_vec + (sweep_radius * fast::rsqrt(dot(n_in,n_in))) * n_in;
            }

    private:
        /// Definition of faceted ellipsoid
        const FacetedEllipsoidParams& params;

        /// The radius of a sphere sweeping the shape
        const OverlapReal sweep_radius;
    };



} // end namespace detail


/** Faceted ellipsoid shape

    Implement the HPMC shape interface for a faceted ellipsoid.
*/
struct ShapeFacetedEllipsoid
    {
    /// Define the parameter type
    typedef detail::FacetedEllipsoidParams param_type;

    /// Construct a shape at a given orientation
    DEVICE ShapeFacetedEllipsoid(const quat<Scalar>& _orientation, const param_type& _params)
        : orientation(_orientation), params(_params)
        { }

    /// Check if the shape may be rotated
    DEVICE bool hasOrientation() { return (params.N > 0) ||
        (params.a != params.b) || (params.a != params.c) || (params.b != params.c); }

    /// Check if this shape should be ignored in the move statistics
    DEVICE bool ignoreStatistics() const { return params.ignore; }

    /// Get the circumsphere diameter of the shape
    DEVICE OverlapReal getCircumsphereDiameter() const
        {
        return OverlapReal(2)*detail::max(params.a, detail::max(params.b, params.c));
        }

    /// Get the in-sphere radius of the shape
    DEVICE OverlapReal getInsphereRadius() const
        {
        return 0.0;
        }

    /// Return the bounding box of the shape in world coordinates
    DEVICE detail::AABB getAABB(const vec3<Scalar>& pos) const
        {
        // use support function of the ellipsoid to determine the furthest extent in each direction
        detail::SupportFuncFacetedEllipsoid sfunc(params);

        vec3<OverlapReal> e_x(1,0,0);
        vec3<OverlapReal> e_y(0,1,0);
        vec3<OverlapReal> e_z(0,0,1);
        quat<OverlapReal> q(orientation);
        vec3<OverlapReal> s_x_plus = rotate(q, sfunc(rotate(conj(q),e_x))+vec3<OverlapReal>(params.origin));
        vec3<OverlapReal> s_y_plus = rotate(q, sfunc(rotate(conj(q),e_y))+vec3<OverlapReal>(params.origin));
        vec3<OverlapReal> s_z_plus = rotate(q, sfunc(rotate(conj(q),e_z))+vec3<OverlapReal>(params.origin));
        vec3<OverlapReal> s_x_minus = rotate(q, sfunc(rotate(conj(q),-e_x))+vec3<OverlapReal>(params.origin));
        vec3<OverlapReal> s_y_minus = rotate(q, sfunc(rotate(conj(q),-e_y))+vec3<OverlapReal>(params.origin));
        vec3<OverlapReal> s_z_minus = rotate(q, sfunc(rotate(conj(q),-e_z))+vec3<OverlapReal>(params.origin));

        // translate out from the position by the furthest extent
        vec3<Scalar> upper(pos.x + s_x_plus.x, pos.y + s_y_plus.y, pos.z + s_z_plus.z);
        vec3<Scalar> lower(pos.x + s_x_minus.x, pos.y + s_y_minus.y, pos.z + s_z_minus.z);

        return detail::AABB(lower, upper);
        }

    /// Return a tight fitting OBB around the shape
    DEVICE detail::OBB getOBB(const vec3<Scalar>& pos) const
        {
        detail::SupportFuncFacetedEllipsoid sfunc(params);
        vec3<OverlapReal> e_x(1,0,0);
        vec3<OverlapReal> e_y(0,1,0);
        vec3<OverlapReal> e_z(0,0,1);
        vec3<OverlapReal> s_x_minus = sfunc(-e_x)+vec3<OverlapReal>(params.origin);
        vec3<OverlapReal> s_y_minus = sfunc(-e_y)+vec3<OverlapReal>(params.origin);
        vec3<OverlapReal> s_z_minus = sfunc(-e_z)+vec3<OverlapReal>(params.origin);
        vec3<OverlapReal> s_x_plus = sfunc(e_x)+vec3<OverlapReal>(params.origin);
        vec3<OverlapReal> s_y_plus = sfunc(e_y)+vec3<OverlapReal>(params.origin);
        vec3<OverlapReal> s_z_plus = sfunc(e_z)+vec3<OverlapReal>(params.origin);

        detail::OBB obb;
        obb.center = pos;
        obb.rotation = orientation;
        obb.lengths.x = detail::max(s_x_plus.x,-s_x_minus.x);
        obb.lengths.y = detail::max(s_y_plus.y,-s_y_minus.y);
        obb.lengths.z = detail::max(s_z_plus.z,-s_z_minus.z);
        return obb;
        }

    /** Returns true if this shape splits the overlap check over several threads of a warp using
        threadIdx.x
    */
    HOSTDEVICE static bool isParallel() { return false; }

    /// Returns true if the overlap check supports sweeping both shapes by a sphere of given radius
    HOSTDEVICE static bool supportsSweepRadius()
        {
        return true;
        }

    /// Orientation of the shape
    quat<Scalar> orientation;

    /// Faceted sphere parameters
    const param_type& params;
    };

/** Test overlap of faceted ellipsoids

    @param r_ab Vector defining the position of shape b relative to shape a (r_b - r_a)
    @param a first shape
    @param b second shape
    @param err in/out variable incremented when error conditions occur in the overlap test
    @param sweep_radius Additional sphere radius to sweep the shapes with
    @returns true when *a* and *b* overlap, and false when they are disjoint
*/
template <>
DEVICE inline bool test_overlap<ShapeFacetedEllipsoid, ShapeFacetedEllipsoid>(const vec3<Scalar>& r_ab, const ShapeFacetedEllipsoid& a, const ShapeFacetedEllipsoid& b,
    unsigned int& err, Scalar sweep_radius_a, Scalar sweep_radius_b)
    {
    vec3<OverlapReal> dr(r_ab);

    OverlapReal DaDb = a.getCircumsphereDiameter() + b.getCircumsphereDiameter();
    return detail::xenocollide_3d(detail::SupportFuncFacetedEllipsoid(a.params, sweep_radius_a),
                           detail::SupportFuncFacetedEllipsoid(b.params, sweep_radius_b),
                           rotate(conj(quat<OverlapReal>(a.orientation)), dr + rotate(quat<OverlapReal>(b.orientation),b.params.origin))-a.params.origin,
                           conj(quat<OverlapReal>(a.orientation))* quat<OverlapReal>(b.orientation),
                           DaDb/2.0,
                           err);

    }

}; // end namespace hpmc

#undef DEVICE
#undef HOSTDEVICE<|MERGE_RESOLUTION|>--- conflicted
+++ resolved
@@ -39,19 +39,13 @@
  */
 struct FacetedEllipsoidParams : ShapeParams
     {
-<<<<<<< HEAD
     /// Empty constructor
-    FacetedEllipsoidParams()
+    DEVICE FacetedEllipsoidParams()
         : verts(),
           additional_verts(),
           n(),
           offset(),
           a(1.0), b(1.0), c(1.0), N(0), ignore(1)
-=======
-    //! Empty constructor
-    DEVICE faceted_ellipsoid_params()
-        : a(1.0), b(1.0), c(1.0), N(0), ignore(1)
->>>>>>> 40df931b
         { }
 
     #ifndef __HIPCC__
