--- conflicted
+++ resolved
@@ -53,14 +53,9 @@
     export_ExternalCallback<ShapeSpheropolygon>(m, "ExternalCallbackSpheropolygon");
 
     #ifdef ENABLE_HIP
-<<<<<<< HEAD
-    export_IntegratorHPMCMonoGPU< ShapeSpheropolygon >(m, "IntegratorHPMCMonoGPUSpheropolygon");
-    export_ComputeFreeVolumeGPU< ShapeSpheropolygon >(m, "ComputeFreeVolumeGPUSpheropolygon");
-    export_UpdaterClustersGPU< ShapeSpheropolygon >(m, "UpdaterClustersGPUSpheropolygon");
-=======
     export_IntegratorHPMCMonoGPU< ShapeSpheropolygon >(m, "IntegratorHPMCMonoSpheropolygonGPU");
     export_ComputeFreeVolumeGPU< ShapeSpheropolygon >(m, "ComputeFreeVolumeSpheropolygonGPU");
->>>>>>> 49d8da63
+    export_UpdaterClustersGPU< ShapeSpheropolygon >(m, "UpdaterClustersSpheropolygonGPU");
     #endif
     }
 
