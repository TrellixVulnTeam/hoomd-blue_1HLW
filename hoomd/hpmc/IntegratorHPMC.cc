// Copyright (c) 2009-2016 The Regents of the University of Michigan
// This file is part of the HOOMD-blue project, released under the BSD 3-Clause License.

#include "IntegratorHPMC.h"

namespace py = pybind11;

#include "hoomd/VectorMath.h"
#include <sstream>

using namespace std;

/*! \file IntegratorHPMC.cc
    \brief Definition of common methods for HPMC integrators
*/

namespace hpmc
{

IntegratorHPMC::IntegratorHPMC(std::shared_ptr<SystemDefinition> sysdef,
                               unsigned int seed)
    : Integrator(sysdef, 0.005), m_seed(seed),  m_move_ratio(32768), m_nselect(4),
      m_nominal_width(1.0), m_extra_ghost_width(0), m_external_base(NULL),
      m_communicator_ghost_width_connected(false),
      m_communicator_flags_connected(false)
    {
    m_exec_conf->msg->notice(5) << "Constructing IntegratorHPMC" << endl;

    GPUArray<hpmc_counters_t> counters(1, this->m_exec_conf);
    m_count_total.swap(counters);

    GPUVector<Scalar> d(this->m_pdata->getNTypes(), this->m_exec_conf);
    m_d.swap(d);

    GPUVector<Scalar> a(this->m_pdata->getNTypes(), this->m_exec_conf);
    m_a.swap(a);

    ArrayHandle<Scalar> h_d(m_d, access_location::host, access_mode::overwrite);
    ArrayHandle<Scalar> h_a(m_a, access_location::host, access_mode::overwrite);
    //set default values
    for(unsigned int typ=0; typ < this->m_pdata->getNTypes(); typ++)
      {
      h_d.data[typ]=0.1;
      h_a.data[typ]=0.1;
      }

    // Connect to number of types change signal
    m_pdata->getNumTypesChangeSignal().connect<IntegratorHPMC, &IntegratorHPMC::slotNumTypesChange>(this);

    resetStats();
    }

IntegratorHPMC::~IntegratorHPMC()
    {
    m_exec_conf->msg->notice(5) << "Destroying IntegratorHPMC" << endl;
    m_pdata->getNumTypesChangeSignal().disconnect<IntegratorHPMC, &IntegratorHPMC::slotNumTypesChange>(this);
<<<<<<< HEAD
=======

    #ifdef ENABLE_MPI
    if (m_communicator_ghost_width_connected)
        m_comm->getGhostLayerWidthRequestSignal().disconnect<IntegratorHPMC, &IntegratorHPMC::getGhostLayerWidth>(this);
    if (m_communicator_flags_connected)
        m_comm->getCommFlagsRequestSignal().disconnect<IntegratorHPMC, &IntegratorHPMC::getCommFlags>(this);
    #endif
>>>>>>> c62a2fcb
    }


void IntegratorHPMC::slotNumTypesChange()
    {
    // old size of arrays
    unsigned int old_ntypes = m_a.size();
    assert(m_a.size() == m_d.size());

    unsigned int ntypes = m_pdata->getNTypes();

    m_a.resize(ntypes);
    m_d.resize(ntypes);

    //set default values for newly added types
    ArrayHandle<Scalar> h_d(m_d, access_location::host, access_mode::readwrite);
    ArrayHandle<Scalar> h_a(m_a, access_location::host, access_mode::readwrite);
    for(unsigned int typ=old_ntypes; typ < ntypes; typ++)
        {
        h_d.data[typ]=0.1;
        h_a.data[typ]=0.1;
        }
    }

/*! IntegratorHPMC provides:
    - hpmc_sweep (Number of sweeps completed)
    - hpmc_translate_acceptance (Ratio of translation moves accepted in the last step)
    - hpmc_rotate_acceptance (Ratio of rotation moves accepted in the last step)
    - hpmc_d (maximum move displacement)
    - hpmc_a (maximum rotation move)
    - hpmc_d_<typename> (maximum move displacement by type)
    - hpmc_a_<typename> (maximum rotation move by type)
    - hpmc_move_ratio (ratio of translation moves to rotate moves)
    - hpmc_overlap_count (count of the number of particle-particle overlaps)

    \returns a list of provided quantities
*/
std::vector< std::string > IntegratorHPMC::getProvidedLogQuantities()
    {
    // start with the integrator provided quantities
    std::vector< std::string > result = Integrator::getProvidedLogQuantities();
    // then add ours
    result.push_back("hpmc_sweep");
    result.push_back("hpmc_translate_acceptance");
    result.push_back("hpmc_rotate_acceptance");
    result.push_back("hpmc_d");
    result.push_back("hpmc_a");
    result.push_back("hpmc_move_ratio");
    result.push_back("hpmc_overlap_count");
    for (unsigned int typ=0; typ<m_pdata->getNTypes();typ++)
      {
      ostringstream tmp_str0;
      tmp_str0<<"hpmc_d_"<<m_pdata->getNameByType(typ);
      result.push_back(tmp_str0.str());

      ostringstream tmp_str1;
      tmp_str1<<"hpmc_a_"<<m_pdata->getNameByType(typ);
      result.push_back(tmp_str1.str());
      }
    return result;
    }

/*! \param quantity Name of the log quantity to get
    \param timestep Current time step of the simulation
    \return the requested log quantity.
*/
Scalar IntegratorHPMC::getLogValue(const std::string& quantity, unsigned int timestep)
    {
    hpmc_counters_t counters = getCounters(2);

    if (quantity == "hpmc_sweep")
        {
        hpmc_counters_t counters_total = getCounters(0);
        return double(counters_total.getNMoves()) / double(m_pdata->getNGlobal());
        }
    else if (quantity == "hpmc_translate_acceptance")
        {
        return counters.getTranslateAcceptance();
        }
    else if (quantity == "hpmc_rotate_acceptance")
        {
        return counters.getRotateAcceptance();
        }
    else if (quantity == "hpmc_d")
        {
        ArrayHandle<Scalar> h_d(m_d, access_location::host, access_mode::read);
        return h_d.data[0];
        }
    else if (quantity == "hpmc_a")
        {
        ArrayHandle<Scalar> h_a(m_a, access_location::host, access_mode::read);
        return h_a.data[0];
        }
    else if (quantity == "hpmc_move_ratio")
        {
        return getMoveRatio();
        }
    else if (quantity == "hpmc_overlap_count")
        {
        return countOverlaps(timestep, false);
        }
    else
        {
        //loop over per particle move size quantities
        for (unsigned int typ=0; typ<m_pdata->getNTypes();typ++)
          {
          ostringstream tmp_str0;
          tmp_str0<<"hpmc_d_"<<m_pdata->getNameByType(typ);
          if (quantity==tmp_str0.str())
            {
            ArrayHandle<Scalar> h_d(m_d, access_location::host, access_mode::read);
            return h_d.data[typ];
            }

          ostringstream tmp_str1;
          tmp_str1<<"hpmc_a_"<<m_pdata->getNameByType(typ);
          if (quantity==tmp_str1.str())
            {
            ArrayHandle<Scalar> h_a(m_a, access_location::host, access_mode::read);
            return h_a.data[typ];
            }
          }

        //nothing found -> pass on to integrator
        return Integrator::getLogValue(quantity, timestep);
        }
    }

/*! \returns True if the particle orientations are normalized
*/
bool IntegratorHPMC::checkParticleOrientations()
    {
    // get the orientations data array
    ArrayHandle<Scalar4> h_orientation(m_pdata->getOrientationArray(), access_location::host, access_mode::read);
    ArrayHandle<unsigned int> h_tag(m_pdata->getTags(), access_location::host, access_mode::read);
    bool result = true;

    // loop through particles and return false if any is out of norm
    for (unsigned int i = 0; i < m_pdata->getN(); i++)
        {
        quat<Scalar> o(h_orientation.data[i]);
        if (fabs(Scalar(1.0) - norm2(o)) > 1e-3)
            {
            m_exec_conf->msg->notice(2) << "Particle " << h_tag.data[i] << " has an unnormalized orientation" << endl;
            result = false;
            }
        }

    #ifdef ENABLE_MPI
    unsigned int result_int = (unsigned int)result;
    unsigned int result_reduced;
    MPI_Reduce(&result_int, &result_reduced, 1, MPI_UNSIGNED, MPI_LOR, 0, m_exec_conf->getMPICommunicator());
    result = bool(result_reduced);
    #endif

    return result;
    }

/*! Set new box with particle positions scaled from previous box
    and check for overlaps

    \param newBox new box dimensions

    \note The particle positions and the box dimensions are updated in any case, even if the
    new box dimensions result in overlaps. To restore old particle positions,
    they have to be backed up before calling this method.

    \returns false if resize results in overlaps
*/
bool IntegratorHPMC::attemptBoxResize(unsigned int timestep, const BoxDim& new_box)
    {
    unsigned int N = m_pdata->getN();

    // Get old and new boxes;
    BoxDim curBox = m_pdata->getGlobalBox();

    // Use lexical scope block to make sure ArrayHandles get cleaned up
        {
        // Get particle positions
        ArrayHandle<Scalar4> h_pos(m_pdata->getPositions(), access_location::host, access_mode::readwrite);

        // move the particles to be inside the new box
        for (unsigned int i = 0; i < N; i++)
            {
            Scalar3 old_pos = make_scalar3(h_pos.data[i].x, h_pos.data[i].y, h_pos.data[i].z);

            // obtain scaled coordinates in the old global box
            Scalar3 f = curBox.makeFraction(old_pos);

            // scale particles
            Scalar3 scaled_pos = new_box.makeCoordinates(f);
            h_pos.data[i].x = scaled_pos.x;
            h_pos.data[i].y = scaled_pos.y;
            h_pos.data[i].z = scaled_pos.z;
            }
        } // end lexical scope

    m_pdata->setGlobalBox(new_box);

    // we have moved particles, communicate those changes
    this->communicate(false);

    // check overlaps
    return !this->countOverlaps(timestep, true);
    }

/*! \param mode 0 -> Absolute count, 1 -> relative to the start of the run, 2 -> relative to the last executed step
    \return The current state of the acceptance counters

    IntegratorHPMC maintains a count of the number of accepted and rejected moves since instantiation. getCounters()
    provides the current value. The parameter *mode* controls whether the returned counts are absolute, relative
    to the start of the run, or relative to the start of the last executed step.
*/
hpmc_counters_t IntegratorHPMC::getCounters(unsigned int mode)
    {
    ArrayHandle<hpmc_counters_t> h_counters(m_count_total, access_location::host, access_mode::read);
    hpmc_counters_t result;

    if (mode == 0)
        result = h_counters.data[0];
    else if (mode == 1)
        result = h_counters.data[0] - m_count_run_start;
    else
        result = h_counters.data[0] - m_count_step_start;

#ifdef ENABLE_MPI
    if (m_comm)
        {
        // MPI Reduction to total result values on all nodes.
        MPI_Allreduce(MPI_IN_PLACE, &result.translate_accept_count, 1, MPI_LONG_LONG_INT, MPI_SUM, m_exec_conf->getMPICommunicator());
        MPI_Allreduce(MPI_IN_PLACE, &result.translate_reject_count, 1, MPI_LONG_LONG_INT, MPI_SUM, m_exec_conf->getMPICommunicator());
        MPI_Allreduce(MPI_IN_PLACE, &result.rotate_accept_count, 1, MPI_LONG_LONG_INT, MPI_SUM, m_exec_conf->getMPICommunicator());
        MPI_Allreduce(MPI_IN_PLACE, &result.rotate_reject_count, 1, MPI_LONG_LONG_INT, MPI_SUM, m_exec_conf->getMPICommunicator());
        MPI_Allreduce(MPI_IN_PLACE, &result.overlap_checks, 1, MPI_LONG_LONG_INT, MPI_SUM, m_exec_conf->getMPICommunicator());
        MPI_Allreduce(MPI_IN_PLACE, &result.overlap_err_count, 1, MPI_UNSIGNED, MPI_SUM, m_exec_conf->getMPICommunicator());
        }
#endif
    return result;
    }

void export_IntegratorHPMC(py::module& m)
    {
   py::class_<IntegratorHPMC, std::shared_ptr< IntegratorHPMC > >(m, "IntegratorHPMC", py::base<Integrator>())
    .def(py::init< std::shared_ptr<SystemDefinition>, unsigned int >())
    .def("setD", &IntegratorHPMC::setD)
    .def("setA", &IntegratorHPMC::setA)
    .def("setMoveRatio", &IntegratorHPMC::setMoveRatio)
    .def("setNSelect", &IntegratorHPMC::setNSelect)
    .def("getD", &IntegratorHPMC::getD)
    .def("getA", &IntegratorHPMC::getA)
    .def("getMoveRatio", &IntegratorHPMC::getMoveRatio)
    .def("getNSelect", &IntegratorHPMC::getNSelect)
    .def("getMaxDiameter", &IntegratorHPMC::getMaxDiameter)
    .def("countOverlaps", &IntegratorHPMC::countOverlaps)
    .def("checkParticleOrientations", &IntegratorHPMC::checkParticleOrientations)
    .def("getMPS", &IntegratorHPMC::getMPS)
    .def("getCounters", &IntegratorHPMC::getCounters)
    .def("communicate", &IntegratorHPMC::communicate)
    .def("slotNumTypesChange", &IntegratorHPMC::slotNumTypesChange)
    ;

   py::class_< hpmc_counters_t >(m, "hpmc_counters_t")
    .def_readwrite("translate_accept_count", &hpmc_counters_t::translate_accept_count)
    .def_readwrite("translate_reject_count", &hpmc_counters_t::translate_reject_count)
    .def_readwrite("rotate_accept_count", &hpmc_counters_t::rotate_accept_count)
    .def_readwrite("rotate_reject_count", &hpmc_counters_t::rotate_reject_count)
    .def_readwrite("overlap_checks", &hpmc_counters_t::overlap_checks)
    .def("getTranslateAcceptance", &hpmc_counters_t::getTranslateAcceptance)
    .def("getRotateAcceptance", &hpmc_counters_t::getRotateAcceptance)
    .def("getNMoves", &hpmc_counters_t::getNMoves)
    ;
    }

} // end namespace hpmc<|MERGE_RESOLUTION|>--- conflicted
+++ resolved
@@ -54,8 +54,6 @@
     {
     m_exec_conf->msg->notice(5) << "Destroying IntegratorHPMC" << endl;
     m_pdata->getNumTypesChangeSignal().disconnect<IntegratorHPMC, &IntegratorHPMC::slotNumTypesChange>(this);
-<<<<<<< HEAD
-=======
 
     #ifdef ENABLE_MPI
     if (m_communicator_ghost_width_connected)
@@ -63,7 +61,6 @@
     if (m_communicator_flags_connected)
         m_comm->getCommFlagsRequestSignal().disconnect<IntegratorHPMC, &IntegratorHPMC::getCommFlags>(this);
     #endif
->>>>>>> c62a2fcb
     }
 
 
