--- conflicted
+++ resolved
@@ -293,8 +293,4 @@
     } // end namespace hoomd
 
 #undef DEVICE
-<<<<<<< HEAD
-
-=======
->>>>>>> 9d68abf4
 #endif // __XENOCOLLIDE_3D_H__