--- conflicted
+++ resolved
@@ -1,11 +1,8 @@
 # copy python modules to the build directory to make it a working python package
 set(files __init__.py
           test_shape.py
-<<<<<<< HEAD
           test_move_size_tuner.py
-=======
           test_quick_compress.py
->>>>>>> 052edc6f
           conftest.py
     )
 
