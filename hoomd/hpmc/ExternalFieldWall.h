--- conflicted
+++ resolved
@@ -1,8 +1,4 @@
-<<<<<<< HEAD
-// Copyright (c) 2009-2017 The Regents of the University of Michigan
-=======
 // Copyright (c) 2009-2018 The Regents of the University of Michigan
->>>>>>> a4a24a6d
 // This file is part of the HOOMD-blue project, released under the BSD 3-Clause License.
 
 #ifndef _EXTERNAL_FIELD_WALL_H_
@@ -146,11 +142,7 @@
     }
 
 // Spherical Walls and Convex Polyhedra
-<<<<<<< HEAD
-DEVICE inline bool test_confined(const SphereWall& wall, const ShapeConvexPolyhedron& shape, const vec3<Scalar>& position, const vec3<Scalar>& box_origin, const BoxDim& box) // <SphereWall, ShapeConvexPolyhedron<max_verts> >
-=======
 DEVICE inline bool test_confined(const SphereWall& wall, const ShapeConvexPolyhedron& shape, const vec3<Scalar>& position, const vec3<Scalar>& box_origin, const BoxDim& box)
->>>>>>> a4a24a6d
     {
     bool accept = true;
     Scalar3 t = vec_to_scalar3(position - box_origin);
@@ -198,19 +190,6 @@
             ShapeSpheropolyhedron wall_shape(q, *wall.verts);
             ShapeSpheropolyhedron part_shape(shape.orientation, shape.verts);
 
-<<<<<<< HEAD
-/*
-            vec3<OverlapReal> dr = shifted_pos;
-            OverlapReal DaDb = wall_shape.getCircumsphereDiameter() + part_shape.getCircumsphereDiameter();
-            accept = !xenocollide_3d(detail::SupportFuncSpheropolyhedron(wall_shape.verts),
-                                  detail::SupportFuncSpheropolyhedron(part_shape.verts),
-                                  rotate(conj(quat<OverlapReal>(wall_shape.orientation)),dr),
-                                  conj(quat<OverlapReal>(wall_shape.orientation)) * quat<OverlapReal>(part_shape.orientation),
-                                  DaDb/2.0,
-                                  err);
-*/
-=======
->>>>>>> a4a24a6d
             accept = !test_overlap(shifted_pos, wall_shape, part_shape, err);
             }
         }
@@ -316,11 +295,7 @@
     }
 
 // Cylindrical Walls and Convex Polyhedra
-<<<<<<< HEAD
-DEVICE inline bool test_confined(const CylinderWall& wall, const ShapeConvexPolyhedron& shape, const vec3<Scalar>& position, const vec3<Scalar>& box_origin, const BoxDim& box) // <CylinderWall, ShapeConvexPolyhedron<max_verts> >
-=======
 DEVICE inline bool test_confined(const CylinderWall& wall, const ShapeConvexPolyhedron& shape, const vec3<Scalar>& position, const vec3<Scalar>& box_origin, const BoxDim& box)
->>>>>>> a4a24a6d
     {
     bool accept = true;
     Scalar3 t = vec_to_scalar3(position - box_origin);
@@ -390,11 +365,7 @@
     }
 
 // Plane Walls and Convex Polyhedra
-<<<<<<< HEAD
-DEVICE inline bool test_confined(const PlaneWall& wall, const ShapeConvexPolyhedron& shape, const vec3<Scalar>& position, const vec3<Scalar>& box_origin, const BoxDim& box) // <PlaneWall, ShapeConvexPolyhedron<max_verts> >
-=======
 DEVICE inline bool test_confined(const PlaneWall& wall, const ShapeConvexPolyhedron& shape, const vec3<Scalar>& position, const vec3<Scalar>& box_origin, const BoxDim& box)
->>>>>>> a4a24a6d
     {
     bool accept = true;
     Scalar3 t = vec_to_scalar3(position - box_origin);
@@ -767,16 +738,12 @@
                 vec3<Scalar> pos_i = vec3<Scalar>(postype_i);
                 int typ_i = __scalar_as_int(postype_i.w);
                 Shape shape_i(quat<Scalar>(orientation_i), params[typ_i]);
-<<<<<<< HEAD
-                numOverlaps += (unsigned int) (1 - int(boltzmann(i, pos_i, shape_i, pos_i, shape_i)));
-=======
 
                 if (wall_overlap(i, pos_i, shape_i, pos_i, shape_i))
                     {
                     numOverlaps++;
                     }
 
->>>>>>> a4a24a6d
                 if(early_exit && numOverlaps > 0)
                     {
                     numOverlaps = 1;
