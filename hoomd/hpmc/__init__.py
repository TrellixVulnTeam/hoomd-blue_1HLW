--- conflicted
+++ resolved
@@ -31,8 +31,5 @@
 from hoomd.hpmc import tune
 from hoomd.hpmc import pair
 from hoomd.hpmc import external
-<<<<<<< HEAD
-from hoomd.hpmc import shape_move
-=======
 from hoomd.hpmc import nec
->>>>>>> deb8b10a
+from hoomd.hpmc import shape_move