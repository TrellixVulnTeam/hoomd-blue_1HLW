--- conflicted
+++ resolved
@@ -16,24 +16,11 @@
     {
     std::ostringstream o;
 
-<<<<<<< HEAD
-    #ifdef ENABLE_HIP
-=======
 #ifdef ENABLE_HIP
->>>>>>> d5d513db
     int hip_major = HIP_VERSION_MAJOR;
     int hip_minor = HIP_VERSION_MINOR;
 
     o << "GPU [";
-<<<<<<< HEAD
-    #if defined(__HIP_PLATFORM_NVCC__)
-    o << "CUDA";
-    #elif defined(__HIP_PLATFORM_HCC__)
-    o << "ROCm";
-    #endif
-    o << "] (" << hip_major << "." << hip_minor << ") ";
-    #endif
-=======
 #if defined(__HIP_PLATFORM_NVCC__)
     o << "CUDA";
 #elif defined(__HIP_PLATFORM_HCC__)
@@ -41,7 +28,6 @@
 #endif
     o << "] (" << hip_major << "." << hip_minor << ") ";
 #endif
->>>>>>> d5d513db
 
 #ifdef SINGLE_PRECISION
     o << "SINGLE ";
@@ -159,10 +145,6 @@
 #endif
     }
 
-<<<<<<< HEAD
-    return o.str();
-    }
-=======
 bool BuildInfo::getEnableTBB()
     {
 #ifdef ENABLE_TBB
@@ -191,5 +173,4 @@
     return std::string(HOOMD_INSTALL_PREFIX) + "/" + std::string(PYTHON_SITE_INSTALL_DIR);
     }
 
-    } // namespace hoomd
->>>>>>> d5d513db
+    } // namespace hoomd