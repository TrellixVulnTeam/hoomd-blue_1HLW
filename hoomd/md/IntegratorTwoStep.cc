// Copyright (c) 2009-2021 The Regents of the University of Michigan
// This file is part of the HOOMD-blue project, released under the BSD 3-Clause License.

#include "IntegratorTwoStep.h"

namespace py = pybind11;

#ifdef ENABLE_MPI
#include "hoomd/Communicator.h"
#endif

#include <pybind11/stl_bind.h>
PYBIND11_MAKE_OPAQUE(std::vector<std::shared_ptr<IntegrationMethodTwoStep>>);

using namespace std;

IntegratorTwoStep::IntegratorTwoStep(std::shared_ptr<SystemDefinition> sysdef, Scalar deltaT)
    : Integrator(sysdef, deltaT), m_prepared(false), m_gave_warning(false), m_aniso_mode(Automatic)
    {
    m_exec_conf->msg->notice(5) << "Constructing IntegratorTwoStep" << endl;
    }

IntegratorTwoStep::~IntegratorTwoStep()
    {
    m_exec_conf->msg->notice(5) << "Destroying IntegratorTwoStep" << endl;

#ifdef ENABLE_MPI
    if (m_comm)
        {
        m_comm->getComputeCallbackSignal()
            .disconnect<IntegratorTwoStep, &IntegratorTwoStep::updateRigidBodies>(this);
        }
#endif
    }

/*! \param prof The profiler to set
    Sets the profiler both for this class and all of the contained integration methods
*/
void IntegratorTwoStep::setProfiler(std::shared_ptr<Profiler> prof)
    {
    Integrator::setProfiler(prof);

    for (auto& method : m_methods)
        method->setProfiler(prof);
    }

/*! \param timestep Current time step of the simulation
    \post All integration methods in m_methods are applied in order to move the system state
    variables forward to \a timestep+1.
    \post Internally, all forces present in the m_forces std::vector are evaluated at \a timestep+1
*/
void IntegratorTwoStep::update(uint64_t timestep)
    {
    Integrator::update(timestep);
    // issue a warning if no integration methods are set
    if (!m_gave_warning && m_methods.size() == 0)
        {
        m_exec_conf->msg->warning()
            << "integrate.mode_standard: No integration methods are set, continuing anyways."
            << endl;
        m_gave_warning = true;
        }

    // ensure that prepRun() has been called
    assert(m_prepared);

    if (m_prof)
        m_prof->push("Integrate");

    // perform the first step of the integration on all groups
    for (auto& method : m_methods)
        {
        // deltaT should probably be passed as an argument, but that would require modifying many
        // files. Work around this by calling setDeltaT every timestep.
        method->setDeltaT(m_deltaT);
        method->integrateStepOne(timestep);
        }

    if (m_prof)
        m_prof->pop();

#ifdef ENABLE_MPI
    if (m_comm)
        {
        // perform all necessary communication steps. This ensures
        // a) that particles have migrated to the correct domains
        // b) that forces are calculated correctly, if ghost atom positions are updated every time
        // step

        // also updates rigid bodies after ghost updating
        m_comm->communicate(timestep + 1);
        }
    else
#endif
        {
        updateRigidBodies(timestep + 1);
        }

    // compute the net force on all particles
#ifdef ENABLE_HIP
    if (m_exec_conf->isCUDAEnabled())
        computeNetForceGPU(timestep + 1);
    else
#endif
        computeNetForce(timestep + 1);

    // Call HalfStep hook
    if (m_half_step_hook)
        {
        m_half_step_hook->update(timestep + 1);
        }

    if (m_prof)
        m_prof->push("Integrate");

    // perform the second step of the integration on all groups
    for (auto& method : m_methods)
        {
        method->integrateStepTwo(timestep);
        method->includeRATTLEForce(timestep + 1);
        }

    /* NOTE: For composite particles, it is assumed that positions and orientations are not updated
       in the second step.

       Otherwise we would have to update ghost positions for central particles
       here in order to update the constituent particles.

       TODO: check this assumptions holds for all integrators
     */

    if (m_prof)
        m_prof->pop();
    }

/*! \param deltaT new deltaT to set
    \post \a deltaT is also set on all contained integration methods
*/
void IntegratorTwoStep::setDeltaT(Scalar deltaT)
    {
    Integrator::setDeltaT(deltaT);

    // set deltaT on all methods already added
    for (auto& method : m_methods)
        {
        method->setDeltaT(deltaT);
        }
    if (m_rigid_bodies)
        {
        m_rigid_bodies->setDeltaT(deltaT);
        }
    }

<<<<<<< HEAD
/*! \param new_method New integration method to add to the integrator
    Before the method is added, it is checked to see if the group intersects with any of the groups
   integrated by existing methods. If an intersection is found, an error is issued. If no
   intersection is found, setDeltaT is called on the method and it is added to the list.
*/
void IntegratorTwoStep::addIntegrationMethod(std::shared_ptr<IntegrationMethodTwoStep> new_method)
    {
    // check for intersections with existing methods
    std::shared_ptr<ParticleGroup> new_group = new_method->getGroup();

    if (new_group->getNumMembersGlobal() == 0)
        m_exec_conf->msg->warning() << "integrate.mode_standard: An integration method has been "
                                       "added that operates on zero particles."
                                    << endl;

    for (auto& method : m_methods)
        {
        std::shared_ptr<ParticleGroup> current_group = method->getGroup();
        std::shared_ptr<ParticleGroup> intersection
            = ParticleGroup::groupIntersection(new_group, current_group);

        if (intersection->getNumMembersGlobal() > 0)
            {
            m_exec_conf->msg->error() << "integrate.mode_standard: Multiple integration methods "
                                         "are applied to the same particle"
                                      << endl;
            throw std::runtime_error("Error adding integration method");
            }
        }

    // ensure that the method has a matching deltaT
    new_method->setDeltaT(m_deltaT);

    // add it to the list
    m_methods.push_back(new_method);
    }

/*! \post All integration methods are removed from this integrator
 */
void IntegratorTwoStep::removeAllIntegrationMethods()
    {
    m_methods.clear();
    m_gave_warning = false;
    }

=======
>>>>>>> 4578c0c1
/*! \returns true If all added integration methods have valid restart information
 */
bool IntegratorTwoStep::isValidRestart()
    {
    bool res = true;

    // loop through all methods
    for (auto& method : m_methods)
        {
        // and them all together
        res = res && method->isValidRestart();
        }
    return res;
    }

/*! \returns true If all added integration methods have valid restart information
 */
void IntegratorTwoStep::initializeIntegrationMethods()
    {
    // loop through all methods
    for (auto& method : m_methods)
        {
        // initialize each of them
        method->initializeIntegratorVariables();
        }
    }

/*! \param group Group over which to count degrees of freedom.

    IntegratorTwoStep totals up the degrees of freedom that each integration method provide to the
    group.

    When the user has only one momentum conserving integration method applied to the all group,
    getNDOF subtracts n_dimensions degrees of freedom from the system to account for the pinned
    center of mass. When the query group is not the group of all particles, spread these these
    removed DOF proportionately so that the results given by one ComputeThermo on the all group are
    consitent with the average of many ComputeThermo's on disjoint subset groups.
*/
Scalar IntegratorTwoStep::getTranslationalDOF(std::shared_ptr<ParticleGroup> group)
    {
    // proportionately remove n_dimensions DOF when there is only one momentum conserving
    // integration method
    Scalar periodic_dof_removed = 0;
    if (group->getNumMembersGlobal() == m_pdata->getNGlobal() && m_methods.size() == 1
        && m_methods[0]->isMomentumConserving())
        {
        periodic_dof_removed
            = Scalar(m_sysdef->getNDimensions())
              * (Scalar(group->getNumMembersGlobal()) / Scalar(m_pdata->getNGlobal()));
        }

    // loop through all methods and add up the number of DOF They apply to the group
    Scalar total = 0;
    for (auto& method : m_methods)
        {
        total += method->getTranslationalDOF(group);
        }

    return total - periodic_dof_removed - getNDOFRemoved(group);
    }

/*! \param group Group over which to count degrees of freedom.
    IntegratorTwoStep totals up the rotational degrees of freedom that each integration method
   provide to the group.
*/
Scalar IntegratorTwoStep::getRotationalDOF(std::shared_ptr<ParticleGroup> group)
    {
    double res = 0;

    bool aniso = false;

    // This is called before prepRun, so we need to determine the anisotropic modes independently
    // here. It cannot be done earlier, as the integration methods were not in place. set
    // (an-)isotropic integration mode
    switch (m_aniso_mode)
        {
    case Anisotropic:
        aniso = true;
        break;
    case Automatic:
    default:
        aniso = getAnisotropic();
        break;
        }

    m_exec_conf->msg->notice(8) << "IntegratorTwoStep: Setting anisotropic mode = " << aniso
                                << std::endl;

    if (aniso)
        {
        // loop through all methods
        for (auto& method : m_methods)
            {
            // dd them all together
            res += method->getRotationalDOF(group);
            }
        }

    return res;
    }

/*!  \param mode Anisotropic integration mode to set
     Set the anisotropic integration mode
*/
void IntegratorTwoStep::setAnisotropicMode(const std::string& mode)
    {
    if (mode == "true")
        {
        m_aniso_mode = AnisotropicMode::Anisotropic;
        }
    else if (mode == "false")
        {
        m_aniso_mode = AnisotropicMode::Isotropic;
        }
    else if (mode == "auto")
        {
        m_aniso_mode = AnisotropicMode::Automatic;
        }
    else
        {
        throw std::invalid_argument("Invalid mode string");
        }
    }

const std::string IntegratorTwoStep::getAnisotropicMode()
    {
    if (m_aniso_mode == AnisotropicMode::Anisotropic)
        {
        return "true";
        }
    else if (m_aniso_mode == AnisotropicMode::Isotropic)
        {
        return "false";
        }
    else if (m_aniso_mode == AnisotropicMode::Automatic)
        {
        return "auto";
        }
    else
        {
        throw std::runtime_error("Invalid anisotropic mode");
        }
    }

/*! Compute accelerations if needed for the first step.
    If acceleration is available in the restart file, then just call computeNetForce so that
    net_force and net_virial are available in Python. This solves ticket #393
*/
void IntegratorTwoStep::prepRun(uint64_t timestep)
    {
    bool aniso = false;

    // set (an-)isotropic integration mode
    switch (m_aniso_mode)
        {
    case Anisotropic:
        aniso = true;
        if (!getAnisotropic())
            m_exec_conf->msg->warning() << "Forcing anisotropic integration mode"
                                           " with no forces coupling to orientation"
                                        << endl;
        break;
    case Isotropic:
        if (getAnisotropic())
            m_exec_conf->msg->warning() << "Forcing isotropic integration mode"
                                           " with anisotropic forces defined"
                                        << endl;
        break;
    case Automatic:
    default:
        aniso = getAnisotropic();
        break;
        }

    for (auto& method : m_methods)
        method->setAnisotropic(aniso);

#ifdef ENABLE_MPI
    if (m_comm)
        {
        // force particle migration and ghost exchange
        m_comm->forceMigrate();

        // perform communication
        m_comm->communicate(timestep);
        }
    else
#endif
        if (m_rigid_bodies)
        {
        m_rigid_bodies->validateRigidBodies();
        updateRigidBodies(timestep);
        }

    // compute the net force on all particles
#ifdef ENABLE_HIP
    if (m_exec_conf->isCUDAEnabled())
        computeNetForceGPU(timestep);
    else
#endif
        computeNetForce(timestep);

    // accelerations only need to be calculated if the accelerations have not yet been set
    if (!m_pdata->isAccelSet())
        {
        computeAccelerations(timestep);
        m_pdata->notifyAccelSet();
        }

    for (auto& method : m_methods)
        method->includeRATTLEForce(timestep);

    m_prepared = true;
    }

/*! Return the combined flags of all integration methods.
 */
PDataFlags IntegratorTwoStep::getRequestedPDataFlags()
    {
    PDataFlags flags;

    // loop through all methods
    for (auto& method : m_methods)
        {
        // or them all together
        flags |= method->getRequestedPDataFlags();
        }

    return flags;
    }

#ifdef ENABLE_MPI
//! Set the communicator to use
void IntegratorTwoStep::setCommunicator(std::shared_ptr<Communicator> comm)
    {
    // set Communicator in all methods
    for (auto& method : m_methods)
        method->setCommunicator(comm);

    if (comm && !m_comm)
        {
        // on the first time setting the Communicator, connect our compute callback
        comm->getComputeCallbackSignal()
            .connect<IntegratorTwoStep, &IntegratorTwoStep::updateRigidBodies>(this);
        }

    Integrator::setCommunicator(comm);
    }
#endif

//! Updates the rigid body constituent particles
void IntegratorTwoStep::updateRigidBodies(uint64_t timestep)
    {
    // update the composite particle positions of any rigid bodies
    if (m_rigid_bodies)
        {
        m_rigid_bodies->updateCompositeParticles(timestep);
        }
    }

/*! \param enable Enable/disable autotuning
    \param period period (approximate) in time steps when returning occurs
*/
void IntegratorTwoStep::setAutotunerParams(bool enable, unsigned int period)
    {
    Integrator::setAutotunerParams(enable, period);
    // set params in all methods
    for (auto& method : m_methods)
        method->setAutotunerParams(enable, period);
    }

/// helper function to compute net force/virial
void IntegratorTwoStep::computeNetForce(uint64_t timestep)
    {
    if (m_rigid_bodies)
        {
        m_rigid_bodies->validateRigidBodies();
        m_constraint_forces.push_back(m_rigid_bodies);
        }
    Integrator::computeNetForce(timestep);
    if (m_rigid_bodies)
        {
        m_constraint_forces.pop_back();
        }
    }

#ifdef ENABLE_HIP
/// helper function to compute net force/virial on the GPU
void IntegratorTwoStep::computeNetForceGPU(uint64_t timestep)
    {
    if (m_rigid_bodies)
        {
        m_rigid_bodies->validateRigidBodies();
        m_constraint_forces.push_back(m_rigid_bodies);
        }
    Integrator::computeNetForceGPU(timestep);
    if (m_rigid_bodies)
        {
        m_constraint_forces.pop_back();
        }
    }
#endif

#ifdef ENABLE_MPI
/// helper function to determine the ghost communication flags
CommFlags IntegratorTwoStep::determineFlags(uint64_t timestep)
    {
    auto flags = Integrator::determineFlags(timestep);
    if (m_rigid_bodies)
        {
        flags |= m_rigid_bodies->getRequestedCommFlags(timestep);
        }
    return flags;
    }
#endif

/// Check if any forces introduce anisotropic degrees of freedom
bool IntegratorTwoStep::getAnisotropic()
    {
    auto is_anisotropic = Integrator::getAnisotropic();
    if (m_rigid_bodies)
        {
        is_anisotropic |= m_rigid_bodies->isAnisotropic();
        }
    return is_anisotropic;
    }

void export_IntegratorTwoStep(py::module& m)
    {
    py::bind_vector<std::vector<std::shared_ptr<IntegrationMethodTwoStep>>>(
        m,
        "IntegrationMethodList");

    py::class_<IntegratorTwoStep, Integrator, std::shared_ptr<IntegratorTwoStep>>(
        m,
        "IntegratorTwoStep")
        .def(py::init<std::shared_ptr<SystemDefinition>, Scalar>())
        .def_property_readonly("methods", &IntegratorTwoStep::getIntegrationMethods)
        .def_property("rigid", &IntegratorTwoStep::getRigid, &IntegratorTwoStep::setRigid)
        .def_property("aniso",
                      &IntegratorTwoStep::getAnisotropicMode,
                      &IntegratorTwoStep::setAnisotropicMode);
    }<|MERGE_RESOLUTION|>--- conflicted
+++ resolved
@@ -151,54 +151,6 @@
         }
     }
 
-<<<<<<< HEAD
-/*! \param new_method New integration method to add to the integrator
-    Before the method is added, it is checked to see if the group intersects with any of the groups
-   integrated by existing methods. If an intersection is found, an error is issued. If no
-   intersection is found, setDeltaT is called on the method and it is added to the list.
-*/
-void IntegratorTwoStep::addIntegrationMethod(std::shared_ptr<IntegrationMethodTwoStep> new_method)
-    {
-    // check for intersections with existing methods
-    std::shared_ptr<ParticleGroup> new_group = new_method->getGroup();
-
-    if (new_group->getNumMembersGlobal() == 0)
-        m_exec_conf->msg->warning() << "integrate.mode_standard: An integration method has been "
-                                       "added that operates on zero particles."
-                                    << endl;
-
-    for (auto& method : m_methods)
-        {
-        std::shared_ptr<ParticleGroup> current_group = method->getGroup();
-        std::shared_ptr<ParticleGroup> intersection
-            = ParticleGroup::groupIntersection(new_group, current_group);
-
-        if (intersection->getNumMembersGlobal() > 0)
-            {
-            m_exec_conf->msg->error() << "integrate.mode_standard: Multiple integration methods "
-                                         "are applied to the same particle"
-                                      << endl;
-            throw std::runtime_error("Error adding integration method");
-            }
-        }
-
-    // ensure that the method has a matching deltaT
-    new_method->setDeltaT(m_deltaT);
-
-    // add it to the list
-    m_methods.push_back(new_method);
-    }
-
-/*! \post All integration methods are removed from this integrator
- */
-void IntegratorTwoStep::removeAllIntegrationMethods()
-    {
-    m_methods.clear();
-    m_gave_warning = false;
-    }
-
-=======
->>>>>>> 4578c0c1
 /*! \returns true If all added integration methods have valid restart information
  */
 bool IntegratorTwoStep::isValidRestart()
