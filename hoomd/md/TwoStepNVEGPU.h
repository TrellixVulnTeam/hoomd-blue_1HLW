--- conflicted
+++ resolved
@@ -41,28 +41,8 @@
     //! Performs the second step of the integration
     virtual void integrateStepTwo(uint64_t timestep);
 
-<<<<<<< HEAD
-=======
     std::pair<bool, Scalar> getKernelLimitValues(uint64_t timestep);
 
-    //! Set autotuner parameters
-    /*! \param enable Enable/disable autotuning
-        \param period period (approximate) in time steps when returning occurs
-    */
-    virtual void setAutotunerParams(bool enable, unsigned int period)
-        {
-        TwoStepNVE::setAutotunerParams(enable, period);
-        m_tuner_one->setPeriod(period);
-        m_tuner_one->setEnabled(enable);
-        m_tuner_two->setPeriod(period);
-        m_tuner_two->setEnabled(enable);
-        m_tuner_angular_one->setPeriod(period);
-        m_tuner_angular_one->setEnabled(enable);
-        m_tuner_angular_two->setPeriod(period);
-        m_tuner_angular_two->setEnabled(enable);
-        }
-
->>>>>>> 790a8879
     private:
     /// Autotuner for block size (step one kernel).
     std::shared_ptr<Autotuner<1>> m_tuner_one;
