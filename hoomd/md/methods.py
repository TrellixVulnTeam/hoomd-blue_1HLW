# coding: utf-8

# Copyright (c) 2009-2019 The Regents of the University of Michigan
# This file is part of the HOOMD-blue project, released under the BSD 3-Clause License.

# Maintainer: joaander / All Developers are free to add commands for new features


from hoomd import _hoomd
from hoomd.md import _md
import hoomd
from hoomd.operation import _Operation, NotAttachedError
from hoomd.parameterdicts import ParameterDict, TypeParameterDict
from hoomd.filter import _ParticleFilter
from hoomd.typeparam import TypeParameter
from hoomd.typeconverter import OnlyType, OnlyIf, to_type_converter
from hoomd.variant import Variant
from hoomd.typeconverter import OnlyFrom
import copy
from collections.abc import Sequence

<<<<<<< HEAD
=======
def preprocess_stress(value):
    if isinstance(value, Sequence):
        if len(value) != 6:
            raise ValueError(
                "Expected a single hoomd.variant.Variant / float or six.")
        #return tuple(map(Variant, value))
        return tuple(value)
    else:
        return tuple([value,value,value,0,0,0])

>>>>>>> a36dae68
def none_or(type_):
    def None_or_type(value):
        if None or isinstance(value, type_):
            return value
        else:
            try:
                return type_(value)
            except Exception:
                raise ValueError("Value {} of type {} could not be made type "
                                 "{}.".format(value, type(value), type_))


class _Method(_Operation):
    pass


class NVT(_Method):
    R""" NVT Integration via the Nosé-Hoover thermostat.

    Args:
        filter (:py:mod:`hoomd.filter`): Subset of particles on which to apply this
            method.
        kT (:py:mod:`hoomd.variant` or :py:obj:`float`): Temperature set point
            for the Nosé-Hoover thermostat. (in energy units).
        tau (float): Coupling constant for the Nosé-Hoover thermostat. (in time
            units).

    :py:class:`NVT` performs constant volume, constant temperature simulations
    using the Nosé-Hoover thermostat, using the MTK equations described in Refs.
    `G. J. Martyna, D. J. Tobias, M. L. Klein  1994
    <http://dx.doi.org/10.1063/1.467468>`_ and `J. Cao, G. J. Martyna 1996
    <http://dx.doi.org/10.1063/1.470959>`_.

    :py:class:`NVT` is an integration method. It must be used in connection with
    ``mode_standard``.

    :py:class:`NVT` uses the proper number of degrees of freedom to compute the
    temperature of the system in both 2 and 3 dimensional systems, as long as
    the number of dimensions is set before the integrate.NVT command is
    specified.

    :math:`\tau` is related to the Nosé mass :math:`Q` by

    .. math::

        \tau = \sqrt{\frac{Q}{g k_B T_0}}

    where :math:`g` is the number of degrees of freedom, and :math:`k_B T_0` is
    the set point (*kT* above).

    *kT* can be a variant type, allowing for temperature ramps in simulation
    runs.

    A :py:class:`hoomd.compute.thermo` is automatically specified and associated
    with *group*.

    Examples::

        all = filter.All()
        integrate.NVT(filter=all, kT=1.0, tau=0.5)
        integrator = integrate.NVT(filter=all, tau=1.0, kT=0.65)
        typeA = filter.Type('A')
        integrator = integrate.NVT(filter=typeA, tau=1.0, kT=hoomd.variant.linear_interp([(0, 4.0), (1e6, 1.0)]))
    """

    def __init__(self, filter, kT, tau):

        # store metadata
        param_dict = ParameterDict(
            filter=_ParticleFilter,
            kT=Variant,
            tau=float(tau),
        )
        param_dict.update(dict(kT=kT, filter=filter))
        # set defaults
        self._param_dict.update(param_dict)

    def attach(self, simulation):

        # initialize the reflected cpp class
        if not simulation.device.cpp_exec_conf.isCUDAEnabled():
            my_class = _md.TwoStepNVTMTK
            thermo_cls = _hoomd.ComputeThermo
        else:
            my_class = _md.TwoStepNVTMTKGPU
            thermo_cls = _hoomd.ComputeThermoGPU

        group = simulation.state.get_group(self.filter)
        cpp_sys_def = simulation.state._cpp_sys_def
        thermo = thermo_cls(cpp_sys_def, group, "")
        self._cpp_obj = my_class(cpp_sys_def,
                                 group,
                                 thermo,
                                 self.tau,
                                 self.kT,
                                 "")
        super().attach(simulation)

class NPT(_Method):
    R""" NPT Integration via MTK barostat-thermostat.

    Args:
        filter (:py:mod:`hoomd.filter._ParticleFilter`): Subset of particles on which to apply this method.
        kT (:py:mod:`hoomd.variant` or :py:obj:`float`): Temperature set point for the thermostat, not needed if *nph=True* (in energy units).
        tau (float): Coupling constant for the thermostat, not needed if *nph=True* (in time units).
        S (:py:class:`list` of :py:mod:`hoomd.variant` or :py:obj:`float`): Stress components set point for the barostat (in pressure units). 
        In Voigt notation: [Sxx, Syy, Szz, Syz, Sxz, Sxy]. In case of isotropic pressure P ( [ P, P, P, 0, 0, 0]), use S = P.
        tauS (float): Coupling constant for the barostat (in time units).
        couple (str): Couplings of diagonal elements of the stress tensor, can be "none", "xy", "xz","yz", or "xyz" (default).
        box_dof(list): Box degrees of freedom with six boolean elements corresponding to x, y, z, xy, xz, yz, each. (default: [True,True,True,False,False,False]) 
                       If turned on to True, rescale corresponding lengths or tilt factors and components of particle coordinates and velocities
        rescale_all (bool): if True, rescale all particles, not only those in the group
        gamma: (:py:obj:`float`): Dimensionless damping factor for the box degrees of freedom (default: 0)

    :py:class:`NPT` performs constant pressure, constant temperature simulations, allowing for a fully deformable
    simulation box.

    The integration method is based on the rigorous Martyna-Tobias-Klein equations of motion for NPT.
    For optimal stability, the update equations leave the phase-space measure invariant and are manifestly
    time-reversible.

    By default, :py:class:`NPT` performs integration in a cubic box under hydrostatic pressure by simultaneously
    rescaling the lengths *Lx*, *Ly* and *Lz* of the simulation box.

    :py:class:`NPT` can also perform more advanced integration modes. The integration mode
    is specified by a set of couplings and by specifying the box degrees of freedom that are put under
    barostat control.

    Couplings define which diagonal elements of the pressure tensor :math:`P_{\alpha,\beta}`
    should be averaged over, so that the corresponding box lengths are rescaled by the same amount.

    Valid couplings are:

    - none (all box lengths are updated independently)
    - xy (*Lx* and *Ly* are coupled)
    - xz (*Lx* and *Lz* are coupled)
    - yz (*Ly* and *Lz* are coupled)
    - xyz (*Lx* and *Ly* and *Lz* are coupled)

    The default coupling is **xyz**, i.e. the ratios between all box lengths stay constant.

    Degrees of freedom of the box specify which lengths and tilt factors of the box should be updated,
    and how particle coordinates and velocities should be rescaled.

    Valid form for elements of box_dof(box degrees of freedom) is :

    The `box_dof` tuple controls the way the box is rescaled and updated. The first three elements ``box_dof[:2]``
    controls whether the x, y, and z box lengths are rescaled and updated, respectively. The last three entries 
    control the rescaling or the tilt factors xy, xz, and yz. All options also appropriately rescale particle coordinates and velocities.

    By default, the x, y, and z degrees of freedom are updated. [True,True,True,False,False,False]

    Note:
        If any of the diagonal x, y, z degrees of freedom is not being integrated, pressure tensor components
        along that direction are not considered for the remaining degrees of freedom.

    For example:

    - Specifying xyz couplings and x, y, and z degrees of freedom amounts to cubic symmetry (default)
    - Specifying xy couplings and x, y, and z degrees of freedom amounts to tetragonal symmetry.
    - Specifying no couplings and all degrees of freedom amounts to a fully deformable triclinic unit cell

    :py:class:`NPT` Can also apply a constant stress to the simulation box. To do so, specify the symmetric
    stress tensor *S* instead of an isotropic pressure *P*.

    Note:
        :py:class:`NPT` assumes that isotropic pressures are positive. Conventions for the stress tensor sometimes
        assume negative values on the diagonal. You need to set these values negative manually in HOOMD.

<<<<<<< HEAD
    :py:class:`NPT` is an integration method.
=======
    :py:class:`NPT` is an integration method. It must be used with ``mode_standard``.
>>>>>>> a36dae68

    :py:class:`NPT` uses the proper number of degrees of freedom to compute the temperature and pressure of the system in
    both 2 and 3 dimensional systems, as long as the number of dimensions is set before the :py:class:`NPT` command
    is specified.

    For the MTK equations of motion, see:

    * `G. J. Martyna, D. J. Tobias, M. L. Klein  1994 <http://dx.doi.org/10.1063/1.467468>`_
    * `M. E. Tuckerman et. al. 2006 <http://dx.doi.org/10.1088/0305-4470/39/19/S18>`_
    * `T. Yu et. al. 2010 <http://dx.doi.org/10.1016/j.chemphys.2010.02.014>`_
    * Glaser et. al (2013), to be published

    Both *kT* and *P* can be variant types, allowing for temperature/pressure ramps in simulation runs.

    :math:`\tau` is related to the Nosé mass :math:`Q` by

    .. math::

        \tau = \sqrt{\frac{Q}{g k_B T_0}}

    where :math:`g` is the number of degrees of freedom, and :math:`k_B T_0` is the set point (*kT* above).

    A :py:class:`hoomd.compute.thermo` is automatically specified and associated with *group*.

    Examples::
        integrator = integrate.NPT(filter=filter.All(), tau=1.0, kT=0.65, tauS = 1.2, S=2.0)
        # orthorhombic symmetry
        integrator = integrate.NPT(filter=filter.All(), tau=1.0, kT=0.65, tauS = 1.2, S=2.0, couple="none")
        # tetragonal symmetry
        integrator = integrate.NPT(filter=filter.All(), tau=1.0, kT=0.65, tauS = 1.2, S=2.0, couple="xy")
        # triclinic symmetry
        integrator = integrate.NPT(filter=filter.All(), tau=1.0, kT=0.65, tauS = 1.2, S=2.0, couple="none", rescale_all=True)
    """
    def __init__(self, filter, kT, tau, S, tauS, couple="xyz", box_dof=[True,True,True,False,False,False], rescale_all=False, gamma=0.0):


        # store metadata
        param_dict = ParameterDict(
            filter=_ParticleFilter,
            kT=Variant,
            tau=float(tau),
            S=OnlyIf(to_type_converter((Variant,)*6), preprocess=self.__preprocess_stress),
            tauS=float(tauS),
            couple=str(couple),
            box_dof=(bool,)*6,
            nph=bool(False),
            rescale_all=bool(rescale_all),
            gamma=float(gamma)
            )
<<<<<<< HEAD
        param_dict.update(dict(filter=filter, kT=kT, S=S, 
                                 couple=couple, box_dof=box_dof))
=======
        #couple=none_or(OnlyFrom('xyz')),
        #S=(Variant,)*6,
        #S=preprocess_stress,
        #filter=OnlyType(_ParticleFilter)
        param_dict.update(dict(filter=filter, kT=kT, S=preprocess_stress(S),
                                 couple=couple, box_dof=box_dof)) #S=preprocess_stress,
>>>>>>> a36dae68

        # set defaults
        self._param_dict.update(param_dict)


    def attach(self, simulation):
        # initialize the reflected c++ class
        if not simulation.device.cpp_exec_conf.isCUDAEnabled():
            cpp_cls = _md.TwoStepNPTMTK
            thermo_cls = _hoomd.ComputeThermo
        else:
            cpp_cls = _md.TwoStepNPTMTKGPU
            thermo_cls = _hoomd.ComputeThermoGPU

        cpp_sys_def = simulation.state._cpp_sys_def
        thermo_group = simulation.state.get_group(self.filter)
<<<<<<< HEAD

        thermo_half_step = thermo_cls(cpp_sys_def, 
                            thermo_group,
                            "")

        thermo_full_step = thermo_cls(cpp_sys_def, 
                              thermo_group, 
=======
        # compute thermo half time step
        thermo = thermo_cls(cpp_sys_def,
                            thermo_group,
                            "")
        # compute thermo full time step
        thermo_t = thermo_cls(cpp_sys_def,
                              thermo_group,
>>>>>>> a36dae68
                              "")

        self._cpp_obj = cpp_cls(cpp_sys_def,
                                 thermo_group,
                                 thermo_half_step,
                                 thermo_full_step,
                                 self.tau,
                                 self.tauS,
                                 self.kT,
                                 self.S,
                                 self.couple,
                                 self.box_dof,
                                 False)

        # Attach param_dict and typeparam_dict
        super().attach(simulation)

    def __preprocess_stress(self,value):
        if isinstance(value, Sequence):
            if len(value) != 6:
                raise ValueError(
                    "Expected a single hoomd.variant.Variant / float or six.")
            return tuple(value)
        else:
            return (value,value,value,0,0,0)

class nph(NPT):
    R""" NPH Integration via MTK barostat-thermostat..

    Args:
        params: keyword arguments passed to :py:class:`NPT`.
        gamma: (:py:obj:`float`, units of energy): Damping factor for the box degrees of freedom

    :py:class:`nph` performs constant pressure (NPH) simulations using a Martyna-Tobias-Klein barostat, an
    explicitly reversible and measure-preserving integration scheme. It allows for fully deformable simulation
    cells and uses the same underlying integrator as :py:class:`NPT` (with *nph=True*).

    The available options are identical to those of :py:class:`NPT`, except that *kT* cannot be specified.
    For further information, refer to the documentation of :py:class:`NPT`.

    Note:
         A time scale *tauP* for the relaxation of the barostat is required. This is defined as the
         relaxation time the barostat would have at an average temperature *T_0 = 1*, and it
         is related to the internally used (Andersen) Barostat mass :math:`W` via
         :math:`W=d N T_0 \tau_P^2`, where :math:`d` is the dimensionality and :math:`N` the number
         of particles.

    :py:class:`nph` is an integration method and must be used with ``mode_standard``.

    Examples::

        # Triclinic unit cell
        nph=integrate.nph(group=all, P=2.0, tauP=1.0, couple="none", all=True)
        # Cubic unit cell
        nph = integrate.nph(group=all, P=2.0, tauP=1.0)
        # Relax the box
        nph = integrate.nph(group=all, P=0, tauP=1.0, gamma=0.1)
    """
    def __init__(self, **params):

        # initialize base class
        npt.__init__(self, nph=True, kT=1.0, **params)

    def randomize_velocities(self, kT, seed):
        R""" Assign random velocities and angular momenta to particles in the
        group, sampling from the Maxwell-Boltzmann distribution. This method
        considers the dimensionality of the system and particle anisotropy, and
        removes drift (the center of mass velocity).

        .. versionadded:: 2.3

        Starting in version 2.5, `randomize_velocities` also chooses random values
        for the internal integrator variables.

        Args:
            kT (float): Temperature (in energy units)
            seed (int): Random number seed

        Note:
            Randomization is applied at the start of the next call to ```hoomd.run```.

        Example::

            integrator = md.integrate.nph(group=group.all(), P=2.0, tauP=1.0)
            integrator.randomize_velocities(kT=1.0, seed=42)
            run(100)

        """
        self.cpp_method.setRandomizeVelocitiesParams(kT, seed)


class nve(_Method):
    R""" NVE Integration via Velocity-Verlet

    Args:
        group (``hoomd.group``): Group of particles on which to apply this method.
        limit (bool): (optional) Enforce that no particle moves more than a distance of \a limit in a single time step
        zero_force (bool): When set to true, particles in the \a group are integrated forward in time with constant
          velocity and any net force on them is ignored.


    :py:class:`nve` performs constant volume, constant energy simulations using the standard
    Velocity-Verlet method. For poor initial conditions that include overlapping atoms, a
    limit can be specified to the movement a particle is allowed to make in one time step.
    After a few thousand time steps with the limit set, the system should be in a safe state
    to continue with unconstrained integration.

    Another use-case for :py:class:`nve` is to fix the velocity of a certain group of particles. This can be achieved by
    setting the velocity of those particles in the initial condition and setting the *zero_force* option to True
    for that group. A True value for *zero_force* causes integrate.nve to ignore any net force on each particle and
    integrate them forward in time with a constant velocity.

    Note:
        With an active limit, Newton's third law is effectively **not** obeyed and the system
        can gain linear momentum. Activate the :py:class:`hoomd.md.update.zero_momentum` updater during the limited nve
        run to prevent this.

    :py:class:`nve` is an integration method. It must be used with ``mode_standard``.

    A :py:class:`hoomd.compute.thermo` is automatically specified and associated with *group*.

    Examples::

        all = group.all()
        integrate.nve(group=all)
        integrator = integrate.nve(group=all)
        typeA = group.type('A')
        integrate.nve(group=typeA, limit=0.01)
        integrate.nve(group=typeA, zero_force=True)

    """
    def __init__(self, group, limit=None, zero_force=False):

        # initialize base class
        _Method.__init__(self)

        # create the compute thermo
        hoomd.compute._get_unique_thermo(group=group)

        # initialize the reflected c++ class
        if not hoomd.context.current.device.cpp_exec_conf.isCUDAEnabled():
            self.cpp_method = _md.TwoStepNVE(hoomd.context.current.system_definition, group.cpp_group, False)
        else:
            self.cpp_method = _md.TwoStepNVEGPU(hoomd.context.current.system_definition, group.cpp_group)

        # set the limit
        if limit is not None:
            self.cpp_method.setLimit(limit)

        self.cpp_method.setZeroForce(zero_force)

        self.cpp_method.validateGroup()

        # store metadata
        self.group = group
        self.limit = limit
        self.metadata_fields = ['group', 'limit']

    def set_params(self, limit=None, zero_force=None):
        R""" Changes parameters of an existing integrator.

        Args:
            limit (bool): (if set) New limit value to set. Removes the limit if limit is False
            zero_force (bool): (if set) New value for the zero force option

        Examples::

            integrator.set_params(limit=0.01)
            integrator.set_params(limit=False)
        """
        self.check_initialization()

        # change the parameters
        if limit is not None:
            if limit == False:
                self.cpp_method.removeLimit()
            else:
                self.cpp_method.setLimit(limit)
            self.limit = limit

        if zero_force is not None:
            self.cpp_method.setZeroForce(zero_force)

    def randomize_velocities(self, kT, seed):
        R""" Assign random velocities and angular momenta to particles in the
        group, sampling from the Maxwell-Boltzmann distribution. This method
        considers the dimensionality of the system and particle anisotropy, and
        removes drift (the center of mass velocity).

        .. versionadded:: 2.3

        Args:
            kT (float): Temperature (in energy units)
            seed (int): Random number seed

        Note:
            Randomization is applied at the start of the next call to ```hoomd.run```.

        Example::

            integrator = md.integrate.nve(group=group.all())
            integrator.randomize_velocities(kT=1.0, seed=42)
            run(100)

        """
        self.cpp_method.setRandomizeVelocitiesParams(kT, seed)


class Langevin(_Method):
    R""" Langevin dynamics.

    Args:
        filter (:py:mod:`hoomd.filter._ParticleFilter`): Group of particles to
            apply this method to.
        kT (:py:mod:`hoomd.variant` or :py:obj:`float`): Temperature of the
            simulation (in energy units).
        seed (int): Random seed to use for generating
            :math:`\vec{F}_\mathrm{R}`.
        lambda (float): (optional) When set, use :math:\lambda d:math: for the
            drag coefficient.
        tally_reservoir_energy (bool): (optional) If true, the energy exchange
            between the thermal reservoir and the particles is tracked. Total
            energy conservation can then be monitored by adding
            ``langevin_reservoir_energy_groupname`` to the logged quantities.

    .. rubric:: Translational degrees of freedom

    :py:class:`Langevin` integrates particles forward in time according to the
    Langevin equations of motion:

    .. math::

        m \frac{d\vec{v}}{dt} = \vec{F}_\mathrm{C} - \gamma \cdot \vec{v} +
        \vec{F}_\mathrm{R}

        \langle \vec{F}_\mathrm{R} \rangle = 0

        \langle |\vec{F}_\mathrm{R}|^2 \rangle = 2 d kT \gamma / \delta t

    where :math:`\vec{F}_\mathrm{C}` is the force on the particle from all
    potentials and constraint forces, :math:`\gamma` is the drag coefficient,
    :math:`\vec{v}` is the particle's velocity, :math:`\vec{F}_\mathrm{R}` is a
    uniform random force, and :math:`d` is the dimensionality of the system (2
    or 3).  The magnitude of the random force is chosen via the
    fluctuation-dissipation theorem to be consistent with the specified drag and
    temperature, :math:`T`.  When :math:`kT=0`, the random force
    :math:`\vec{F}_\mathrm{R}=0`.

    :py:class:`Langevin` generates random numbers by hashing together the
    particle tag, user seed, and current time step index. See `C. L. Phillips
    et. al. 2011 <http://dx.doi.org/10.1016/j.jcp.2011.05.021>`_ for more
    information.

    .. attention::

        Change the seed if you reset the simulation time step to 0.
        If you keep the same seed, the simulation will continue with the same
        sequence of random numbers used previously and may cause unphysical
        correlations.

        For MPI runs: all ranks other than 0 ignore the seed input and use the
        value of rank 0.

    Langevin dynamics includes the acceleration term in the Langevin equation
    and is useful for gently thermalizing systems using a small gamma. This
    assumption is valid when underdamped: :math:`\frac{m}{\gamma} \gg \delta t`.
    Use :py:class:`brownian` if your system is not underdamped.

    :py:class:`Langevin` uses the same integrator as :py:class:`nve` with the
    additional force term :math:`- \gamma \cdot \vec{v} + \vec{F}_\mathrm{R}`.
    The random force :math:`\vec{F}_\mathrm{R}` is drawn from a uniform random
    number distribution.

    You can specify :math:`\gamma` in two ways:

    1. Use ``set_gamma()`` to specify it directly, with independent
       values for each particle type in the system.
    2. Specify :math:`\lambda` which scales the particle diameter to
       :math:`\gamma = \lambda d_i`. The units of
       :math:`\lambda` are mass / distance / time.

    :py:class:`Langevin` must be used with ``mode_standard``.

    *kT* can be a variant type, allowing for temperature ramps in simulation
    runs.

    A :py:class:`hoomd.compute.thermo` is automatically created and associated
    with *group*.

    Warning:
        When restarting a simulation, the energy of the reservoir will be reset
        to zero.

    Examples::

        all = group.all()
        integrator = integrate.langevin(group=all, kT=1.0, seed=5)
        integrator = integrate.langevin(group=all, kT=1.0, dscale=1.5, tally=True)
        typeA = group.type('A')
        integrator = integrate.langevin(group=typeA, kT=hoomd.variant.linear_interp([(0, 4.0), (1e6, 1.0)]), seed=10)

    """

    def __init__(self, filter, kT, seed, alpha=None,
                 tally_reservoir_energy=False):

        # store metadata
        param_dict = ParameterDict(
            filter=_ParticleFilter,
            kT=Variant,
            seed=int(seed),
            alpha=OnlyType(float, allow_none=True),
            tally_reservoir_energy=bool(tally_reservoir_energy),
        )
        param_dict.update(dict(kT=kT, alpha=alpha, filter=filter))
        # set defaults
        self._param_dict.update(param_dict)

        gamma = TypeParameter('gamma', type_kind='particle_types',
                              param_dict=TypeParameterDict(1., len_keys=1)
                              )

        gamma_r = TypeParameter('gamma_r', type_kind='particle_types',
                                param_dict=TypeParameterDict((1., 1., 1.),
                                                             len_keys=1)
                                )

        self._extend_typeparam([gamma,gamma_r])

    def attach(self, simulation):

        # initialize the reflected c++ class
        if not simulation.device.cpp_exec_conf.isCUDAEnabled():
            my_class = _md.TwoStepLangevin
        else:
            my_class = _md.TwoStepLangevinGPU

        self._cpp_obj = my_class(simulation.state._cpp_sys_def,
                                 simulation.state.get_group(self.filter),
                                 self.kT, self.seed)

        # Attach param_dict and typeparam_dict
        super().attach(simulation)


class brownian(_Method):
    R""" Brownian dynamics.

    Args:
        group (``hoomd.group``): Group of particles to apply this method to.
        kT (:py:mod:`hoomd.variant` or :py:obj:`float`): Temperature of the simulation (in energy units).
        seed (int): Random seed to use for generating :math:`\vec{F}_\mathrm{R}`.
        dscale (bool): Control :math:`\lambda` options. If 0 or False, use :math:`\gamma` values set per type. If non-zero, :math:`\gamma = \lambda d_i`.
        noiseless_t (bool): If set true, there will be no translational noise (random force)
        noiseless_r (bool): If set true, there will be no rotational noise (random torque)

    :py:class:`brownian` integrates particles forward in time according to the overdamped Langevin equations of motion,
    sometimes called Brownian dynamics, or the diffusive limit.

    .. math::

        \frac{d\vec{x}}{dt} = \frac{\vec{F}_\mathrm{C} + \vec{F}_\mathrm{R}}{\gamma}

        \langle \vec{F}_\mathrm{R} \rangle = 0

        \langle |\vec{F}_\mathrm{R}|^2 \rangle = 2 d k T \gamma / \delta t

        \langle \vec{v}(t) \rangle = 0

        \langle |\vec{v}(t)|^2 \rangle = d k T / m


    where :math:`\vec{F}_\mathrm{C}` is the force on the particle from all potentials and constraint forces,
    :math:`\gamma` is the drag coefficient, :math:`\vec{F}_\mathrm{R}`
    is a uniform random force, :math:`\vec{v}` is the particle's velocity, and :math:`d` is the dimensionality
    of the system. The magnitude of the random force is chosen via the fluctuation-dissipation theorem
    to be consistent with the specified drag and temperature, :math:`T`.
    When :math:`kT=0`, the random force :math:`\vec{F}_\mathrm{R}=0`.

    :py:class:`brownian` generates random numbers by hashing together the particle tag, user seed, and current
    time step index. See `C. L. Phillips et. al. 2011 <http://dx.doi.org/10.1016/j.jcp.2011.05.021>`_ for more
    information.

    .. attention::
        Change the seed if you reset the simulation time step to 0. If you keep the same seed, the simulation
        will continue with the same sequence of random numbers used previously and may cause unphysical correlations.

        For MPI runs: all ranks other than 0 ignore the seed input and use the value of rank 0.

    :py:class:`brownian` uses the integrator from `I. Snook, The Langevin and Generalised Langevin Approach to the Dynamics of
    Atomic, Polymeric and Colloidal Systems, 2007, section 6.2.5 <http://dx.doi.org/10.1016/B978-0-444-52129-3.50028-6>`_,
    with the exception that :math:`\vec{F}_\mathrm{R}` is drawn from a uniform random number distribution.

    In Brownian dynamics, particle velocities are completely decoupled from positions. At each time step,
    :py:class:`brownian` draws a new velocity distribution consistent with the current set temperature so that
    :py:class:`hoomd.compute.thermo` will report appropriate temperatures and pressures if logged or needed by other
    commands.

    Brownian dynamics neglects the acceleration term in the Langevin equation. This assumption is valid when
    overdamped: :math:`\frac{m}{\gamma} \ll \delta t`. Use :py:class:`Langevin` if your system is not overdamped.

    You can specify :math:`\gamma` in two ways:

    1. Use :py:class:`set_gamma()` to specify it directly, with independent values for each particle type in the system.
    2. Specify :math:`\lambda` which scales the particle diameter to :math:`\gamma = \lambda d_i`. The units of
       :math:`\lambda` are mass / distance / time.

    :py:class:`brownian` must be used with integrate.mode_standard.

    *kT* can be a variant type, allowing for temperature ramps in simulation runs.

    A :py:class:`hoomd.compute.thermo` is automatically created and associated with *group*.

    Examples::

        all = group.all()
        integrator = integrate.brownian(group=all, kT=1.0, seed=5)
        integrator = integrate.brownian(group=all, kT=1.0, dscale=1.5)
        typeA = group.type('A')
        integrator = integrate.brownian(group=typeA, kT=hoomd.variant.linear_interp([(0, 4.0), (1e6, 1.0)]), seed=10)

    """
    def __init__(self, group, kT, seed, dscale=False, noiseless_t=False, noiseless_r=False):

        # initialize base class
        _Method.__init__(self)

        # setup the variant inputs
        kT = hoomd.variant._setup_variant_input(kT)

        # create the compute thermo
        hoomd.compute._get_unique_thermo(group=group)

        if dscale is False or dscale == 0:
            use_lambda = False
        else:
            use_lambda = True

        # initialize the reflected c++ class
        if not hoomd.context.current.device.cpp_exec_conf.isCUDAEnabled():
            my_class = _md.TwoStepBD
        else:
            my_class = _md.TwoStepBDGPU

        self.cpp_method = my_class(hoomd.context.current.system_definition,
                                   group.cpp_group,
                                   kT.cpp_variant,
                                   seed,
                                   use_lambda,
                                   float(dscale),
                                   noiseless_t,
                                   noiseless_r)

        self.cpp_method.validateGroup()

        # store metadata
        self.group = group
        self.kT = kT
        self.seed = seed
        self.dscale = dscale
        self.noiseless_t = noiseless_t
        self.noiseless_r = noiseless_r
        self.metadata_fields = ['group', 'kT', 'seed', 'dscale','noiseless_t','noiseless_r']

    def set_params(self, kT=None):
        R""" Change langevin integrator parameters.

        Args:
            kT (:py:mod:`hoomd.variant` or :py:obj:`float`): New temperature (if set) (in energy units).

        Examples::

            integrator.set_params(kT=2.0)

        """
        self.check_initialization()

        # change the parameters
        if kT is not None:
            # setup the variant inputs
            kT = hoomd.variant._setup_variant_input(kT)
            self.cpp_method.setT(kT.cpp_variant)
            self.kT = kT

    def set_gamma(self, a, gamma):
        R""" Set gamma for a particle type.

        Args:
            a (str): Particle type name
            gamma (float): :math:`\gamma` for particle type a (in units of force/velocity)

        :py:meth:`set_gamma()` sets the coefficient :math:`\gamma` for a single particle type, identified
        by name. The default is 1.0 if not specified for a type.

        It is not an error to specify gammas for particle types that do not exist in the simulation.
        This can be useful in defining a single simulation script for many different types of particles
        even when some simulations only include a subset.

        Examples::

            bd.set_gamma('A', gamma=2.0)

        """
        self.check_initialization()
        a = str(a)

        ntypes = hoomd.context.current.system_definition.getParticleData().getNTypes()
        type_list = []
        for i in range(0,ntypes):
            type_list.append(hoomd.context.current.system_definition.getParticleData().getNameByType(i))

        # change the parameters
        for i in range(0,ntypes):
            if a == type_list[i]:
                self.cpp_method.setGamma(i,gamma)

    def set_gamma_r(self, a, gamma_r):
        R""" Set gamma_r for a particle type.

        Args:
            a (str):  Particle type name
            gamma_r (float or tuple): :math:`\gamma_r` for particle type a (in units of force/velocity), optionally for all body frame directions

        :py:meth:`set_gamma_r()` sets the coefficient :math:`\gamma_r` for a single particle type, identified
        by name. The default is 1.0 if not specified for a type. It must be positive or zero, if set
        zero, it will have no rotational damping or random torque, but still with updates from normal net torque.

        Examples::

            bd.set_gamma_r('A', gamma_r=2.0)
            bd.set_gamma_r('A', gamma_r=(1,2,3))

        """

        self.check_initialization()

        if not isinstance(gamma_r,tuple):
            gamma_r = (gamma_r, gamma_r, gamma_r)

        if (gamma_r[0] < 0 or gamma_r[1] < 0 or gamma_r[2] < 0):
            raise ValueError("The gamma_r must be positive or zero (represent no rotational damping or random torque, but with updates)")

        ntypes = hoomd.context.current.system_definition.getParticleData().getNTypes()
        type_list = []
        for i in range(0,ntypes):
            type_list.append(hoomd.context.current.system_definition.getParticleData().getNameByType(i))

        # change the parameters
        for i in range(0,ntypes):
            if a == type_list[i]:
                self.cpp_method.setGamma_r(i,_hoomd.make_scalar3(*gamma_r))


class berendsen(_Method):
    R""" Applies the Berendsen thermostat.

    Args:
        group (``hoomd.group``): Group to which the Berendsen thermostat will be applied.
        kT (:py:mod:`hoomd.variant` or :py:obj:`float`): Temperature of thermostat. (in energy units).
        tau (float): Time constant of thermostat. (in time units)

    :py:class:`berendsen` rescales the velocities of all particles on each time step. The rescaling is performed so that
    the difference in the current temperature from the set point decays exponentially:
    `Berendsen et. al. 1984 <http://dx.doi.org/10.1063/1.448118>`_.

    .. math::

        \frac{dT_\mathrm{cur}}{dt} = \frac{T - T_\mathrm{cur}}{\tau}

    .. attention::
        :py:class:`berendsen` does not function with MPI parallel simulations.

    .. attention::
        :py:class:`berendsen` does not integrate rotational degrees of freedom.
    """
    def __init__(self, group, kT, tau):

        # Error out in MPI simulations
        if (_hoomd.is_MPI_available()):
            if hoomd.context.current.system_definition.getParticleData().getDomainDecomposition():
                hoomd.context.current.device.cpp_msg.error("integrate.berendsen is not supported in multi-processor simulations.\n\n")
                raise RuntimeError("Error setting up integration method.")

        # initialize base class
        _Method.__init__(self)

        # setup the variant inputs
        kT = hoomd.variant._setup_variant_input(kT)

        # create the compute thermo
        thermo = hoomd.compute._get_unique_thermo(group = group)

        # initialize the reflected c++ class
        if not hoomd.context.current.device.cpp_exec_conf.isCUDAEnabled():
            self.cpp_method = _md.TwoStepBerendsen(hoomd.context.current.system_definition,
                                                     group.cpp_group,
                                                     thermo.cpp_compute,
                                                     tau,
                                                     kT.cpp_variant)
        else:
            self.cpp_method = _md.TwoStepBerendsenGPU(hoomd.context.current.system_definition,
                                                        group.cpp_group,
                                                        thermo.cpp_compute,
                                                        tau,
                                                        kT.cpp_variant)

        # store metadata
        self.kT = kT
        self.tau = tau
        self.metadata_fields = ['kT','tau']

    def randomize_velocities(self, seed):
        R""" Assign random velocities and angular momenta to particles in the
        group, sampling from the Maxwell-Boltzmann distribution. This method
        considers the dimensionality of the system and particle anisotropy, and
        removes drift (the center of mass velocity).

        .. versionadded:: 2.3

        Args:
            seed (int): Random number seed

        Note:
            Randomization is applied at the start of the next call to ```hoomd.run```.

        Example::

            integrator = md.integrate.berendsen(group=group.all(), kT=1.0, tau=0.5)
            integrator.randomize_velocities(seed=42)
            run(100)

        """
        timestep = hoomd.get_step()
        kT = self.kT.cpp_variant.getValue(timestep)
        self.cpp_method.setRandomizeVelocitiesParams(kT, seed)<|MERGE_RESOLUTION|>--- conflicted
+++ resolved
@@ -19,19 +19,6 @@
 import copy
 from collections.abc import Sequence
 
-<<<<<<< HEAD
-=======
-def preprocess_stress(value):
-    if isinstance(value, Sequence):
-        if len(value) != 6:
-            raise ValueError(
-                "Expected a single hoomd.variant.Variant / float or six.")
-        #return tuple(map(Variant, value))
-        return tuple(value)
-    else:
-        return tuple([value,value,value,0,0,0])
-
->>>>>>> a36dae68
 def none_or(type_):
     def None_or_type(value):
         if None or isinstance(value, type_):
@@ -201,11 +188,7 @@
         :py:class:`NPT` assumes that isotropic pressures are positive. Conventions for the stress tensor sometimes
         assume negative values on the diagonal. You need to set these values negative manually in HOOMD.
 
-<<<<<<< HEAD
     :py:class:`NPT` is an integration method.
-=======
-    :py:class:`NPT` is an integration method. It must be used with ``mode_standard``.
->>>>>>> a36dae68
 
     :py:class:`NPT` uses the proper number of degrees of freedom to compute the temperature and pressure of the system in
     both 2 and 3 dimensional systems, as long as the number of dimensions is set before the :py:class:`NPT` command
@@ -255,17 +238,8 @@
             rescale_all=bool(rescale_all),
             gamma=float(gamma)
             )
-<<<<<<< HEAD
         param_dict.update(dict(filter=filter, kT=kT, S=S, 
                                  couple=couple, box_dof=box_dof))
-=======
-        #couple=none_or(OnlyFrom('xyz')),
-        #S=(Variant,)*6,
-        #S=preprocess_stress,
-        #filter=OnlyType(_ParticleFilter)
-        param_dict.update(dict(filter=filter, kT=kT, S=preprocess_stress(S),
-                                 couple=couple, box_dof=box_dof)) #S=preprocess_stress,
->>>>>>> a36dae68
 
         # set defaults
         self._param_dict.update(param_dict)
@@ -282,7 +256,6 @@
 
         cpp_sys_def = simulation.state._cpp_sys_def
         thermo_group = simulation.state.get_group(self.filter)
-<<<<<<< HEAD
 
         thermo_half_step = thermo_cls(cpp_sys_def, 
                             thermo_group,
@@ -290,15 +263,6 @@
 
         thermo_full_step = thermo_cls(cpp_sys_def, 
                               thermo_group, 
-=======
-        # compute thermo half time step
-        thermo = thermo_cls(cpp_sys_def,
-                            thermo_group,
-                            "")
-        # compute thermo full time step
-        thermo_t = thermo_cls(cpp_sys_def,
-                              thermo_group,
->>>>>>> a36dae68
                               "")
 
         self._cpp_obj = cpp_cls(cpp_sys_def,
