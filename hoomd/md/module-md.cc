--- conflicted
+++ resolved
@@ -235,12 +235,9 @@
     export_PotentialMeshBond<PotentialMeshBondTether>(m, "PotentialMeshBondTether");
     export_PotentialSpecialPair<PotentialSpecialPairLJ>(m, "PotentialSpecialPairLJ");
     export_PotentialSpecialPair<PotentialSpecialPairCoulomb>(m, "PotentialSpecialPairCoulomb");
-<<<<<<< HEAD
 
     export_HelfrichMeshForceCompute(m);
-=======
     export_CustomForceCompute(m);
->>>>>>> 62bcd1c8
     export_NeighborList(m);
     export_NeighborListBinned(m);
     export_NeighborListStencil(m);
