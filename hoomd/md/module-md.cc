--- conflicted
+++ resolved
@@ -312,36 +312,6 @@
     export_PotentialPairTable(m);
 
     export_AlchemicalMDParticles(m);
-<<<<<<< HEAD
-    export_PotentialPair<PotentialPair<Normalized<EvaluatorPairLJGauss>>>(
-        m,
-        "PotentialPairNormalizedLJGauss");
-    export_PotentialPairAlchemical<EvaluatorPairLJGauss>(m, "PotentialPairAlchemicalLJGauss");
-    export_PotentialPairAlchemicalNormalized<EvaluatorPairLJGauss>(
-        m,
-        "PotentialPairAlchemicalNormalizedLJGauss");
-    export_AnisoPotentialPair<AnisoPotentialPairALJ2D>(m, "AnisoPotentialPairALJ2D");
-    export_AnisoPotentialPair<AnisoPotentialPairALJ3D>(m, "AnisoPotentialPairALJ3D");
-    export_AnisoPotentialPair<AnisoPotentialPairGB>(m, "AnisoPotentialPairGB");
-    export_AnisoPotentialPair<AnisoPotentialPairDipole>(m, "AnisoPotentialPairDipole");
-    export_PotentialPair<PotentialPairForceShiftedLJ>(m, "PotentialPairForceShiftedLJ");
-    export_PotentialPairDPDThermo<PotentialPairDPDThermoDPD, PotentialPairDPD>(
-        m,
-        "PotentialPairDPDThermoDPD");
-    export_PotentialPair<PotentialPairDPDLJ>(m, "PotentialPairDPDLJ");
-    export_PotentialPair<PotentialPairTable>(m, "PotentialPairTable");
-    export_PotentialPairDPDThermo<PotentialPairDPDLJThermoDPD, PotentialPairDPDLJ>(
-        m,
-        "PotentialPairDPDLJThermoDPD");
-    export_PotentialBond<PotentialBondHarmonic>(m, "PotentialBondHarmonic");
-    export_PotentialBond<PotentialBondFENE>(m, "PotentialBondFENE");
-    export_PotentialBond<PotentialBondTether>(m, "PotentialBondTether");
-    export_PotentialMeshBond<PotentialMeshBondHarmonic>(m, "PotentialMeshBondHarmonic");
-    export_PotentialMeshBond<PotentialMeshBondFENE>(m, "PotentialMeshBondFENE");
-    export_PotentialMeshBond<PotentialMeshBondTether>(m, "PotentialMeshBondTether");
-    export_PotentialSpecialPair<PotentialSpecialPairLJ>(m, "PotentialSpecialPairLJ");
-    export_PotentialSpecialPair<PotentialSpecialPairCoulomb>(m, "PotentialSpecialPairCoulomb");
-=======
     export_PotentialPairAlchemicalLJGauss(m);
 
     export_PotentialTersoff(m);
@@ -360,10 +330,13 @@
     export_PotentialBondFENE(m);
     export_PotentialBondTether(m);
 
+    // export_PotentialMeshBond<PotentialMeshBondHarmonic>(m, "PotentialMeshBondHarmonic");
+    // export_PotentialMeshBond<PotentialMeshBondFENE>(m, "PotentialMeshBondFENE");
+    // export_PotentialMeshBond<PotentialMeshBondTether>(m, "PotentialMeshBondTether");
+
     export_PotentialSpecialPairLJ(m);
     export_PotentialSpecialPairCoulomb(m);
 
->>>>>>> f789cc1c
     export_CustomForceCompute(m);
     export_NeighborList(m);
     export_NeighborListBinned(m);
@@ -393,98 +366,6 @@
     export_NeighborListGPUStencil(m);
     export_NeighborListGPUTree(m);
     export_ForceCompositeGPU(m);
-<<<<<<< HEAD
-    export_PotentialPairGPU<PotentialPairBuckinghamGPU, PotentialPairBuckingham>(
-        m,
-        "PotentialPairBuckinghamGPU");
-    export_PotentialPairGPU<PotentialPairLJGPU, PotentialPairLJ>(m, "PotentialPairLJGPU");
-    export_PotentialPairGPU<PotentialPairLJ1208GPU, PotentialPairLJ1208>(m,
-                                                                         "PotentialPairLJ1208GPU");
-    export_PotentialPairGPU<PotentialPairLJ0804GPU, PotentialPairLJ0804>(m,
-                                                                         "PotentialPairLJ0804GPU");
-    export_PotentialPairGPU<PotentialPairGaussGPU, PotentialPairGauss>(m, "PotentialPairGaussGPU");
-    export_PotentialPairGPU<PotentialPairExpandedLJGPU, PotentialPairExpandedLJ>(
-        m,
-        "PotentialPairExpandedLJGPU");
-    export_PotentialPairGPU<PotentialPairYukawaGPU, PotentialPairYukawa>(m,
-                                                                         "PotentialPairYukawaGPU");
-    export_PotentialPairGPU<PotentialPairReactionFieldGPU, PotentialPairReactionField>(
-        m,
-        "PotentialPairReactionFieldGPU");
-    export_PotentialPairGPU<PotentialPairDLVOGPU, PotentialPairDLVO>(m, "PotentialPairDLVOGPU");
-    export_PotentialPairGPU<PotentialPairFourierGPU, PotentialPairFourier>(
-        m,
-        "PotentialPairFourierGPU");
-    export_PotentialPairGPU<PotentialPairEwaldGPU, PotentialPairEwald>(m, "PotentialPairEwaldGPU");
-    export_PotentialPairGPU<PotentialPairMorseGPU, PotentialPairMorse>(m, "PotentialPairMorseGPU");
-    export_PotentialPairGPU<PotentialPairDPDGPU, PotentialPairDPD>(m, "PotentialPairDPDGPU");
-    export_PotentialPairGPU<PotentialPairMoliereGPU, PotentialPairMoliere>(
-        m,
-        "PotentialPairMoliereGPU");
-    export_PotentialPairGPU<PotentialPairZBLGPU, PotentialPairZBL>(m, "PotentialPairZBLGPU");
-    export_PotentialTersoffGPU<PotentialTripletTersoffGPU, PotentialTripletTersoff>(
-        m,
-        "PotentialTersoffGPU");
-    export_PotentialTersoffGPU<PotentialTripletSquareDensityGPU, PotentialTripletSquareDensity>(
-        m,
-        "PotentialSquareDensityGPU");
-    export_PotentialTersoffGPU<PotentialTripletRevCrossGPU, PotentialTripletRevCross>(
-        m,
-        "PotentialRevCrossGPU");
-    export_PotentialPairGPU<PotentialPairForceShiftedLJGPU, PotentialPairForceShiftedLJ>(
-        m,
-        "PotentialPairForceShiftedLJGPU");
-    export_PotentialPairGPU<PotentialPairMieGPU, PotentialPairMie>(m, "PotentialPairMieGPU");
-    export_PotentialPairGPU<PotentialPairExpandedMieGPU, PotentialPairExpandedMie>(
-        m,
-        "PotentialPairExpandedMieGPU");
-    export_PotentialPairGPU<PotentialPairOPPGPU, PotentialPairOPP>(m, "PotentialPairOPPGPU");
-    export_PotentialPairGPU<PotentialPairTWFGPU, PotentialPairTWF>(m, "PotentialPairTWFGPU");
-    export_PotentialPairGPU<PotentialPairLJGaussGPU, PotentialPairLJGauss>(
-        m,
-        "PotentialPairLJGaussGPU");
-    export_PotentialPairDPDThermoGPU<PotentialPairDPDThermoDPDGPU, PotentialPairDPDThermoDPD>(
-        m,
-        "PotentialPairDPDThermoDPDGPU");
-    export_PotentialPairGPU<PotentialPairDPDLJGPU, PotentialPairDPDLJ>(m, "PotentialPairDPDLJGPU");
-    export_PotentialPairGPU<PotentialPairTableGPU, PotentialPairTable>(m, "PotentialPairTableGPU");
-    export_PotentialPairDPDThermoGPU<PotentialPairDPDLJThermoDPDGPU, PotentialPairDPDLJThermoDPD>(
-        m,
-        "PotentialPairDPDLJThermoDPDGPU");
-    export_AnisoPotentialPairGPU<AnisoPotentialPairALJ2DGPU, AnisoPotentialPairALJ2D>(
-        m,
-        "AnisoPotentialPairALJ2DGPU");
-    export_AnisoPotentialPairGPU<AnisoPotentialPairALJ3DGPU, AnisoPotentialPairALJ3D>(
-        m,
-        "AnisoPotentialPairALJ3DGPU");
-    export_AnisoPotentialPairGPU<AnisoPotentialPairGBGPU, AnisoPotentialPairGB>(
-        m,
-        "AnisoPotentialPairGBGPU");
-    export_AnisoPotentialPairGPU<AnisoPotentialPairDipoleGPU, AnisoPotentialPairDipole>(
-        m,
-        "AnisoPotentialPairDipoleGPU");
-    export_PotentialBondGPU<PotentialBondHarmonicGPU, PotentialBondHarmonic>(
-        m,
-        "PotentialBondHarmonicGPU");
-    export_PotentialBondGPU<PotentialBondFENEGPU, PotentialBondFENE>(m, "PotentialBondFENEGPU");
-    export_PotentialBondGPU<PotentialBondTetherGPU, PotentialBondTether>(m,
-                                                                         "PotentialBondTetherGPU");
-    export_PotentialMeshBondGPU<PotentialMeshBondHarmonicGPU, PotentialMeshBondHarmonic>(
-        m,
-        "PotentialMeshBondHarmonicGPU");
-    export_PotentialMeshBondGPU<PotentialMeshBondFENEGPU, PotentialMeshBondFENE>(
-        m,
-        "PotentialMeshBondFENEGPU");
-    export_PotentialMeshBondGPU<PotentialMeshBondTetherGPU, PotentialMeshBondTether>(
-        m,
-        "PotentialMeshBondTetherGPU");
-    export_PotentialSpecialPairGPU<PotentialSpecialPairLJGPU, PotentialSpecialPairLJ>(
-        m,
-        "PotentialSpecialPairLJGPU");
-    export_PotentialSpecialPairGPU<PotentialSpecialPairCoulombGPU, PotentialSpecialPairCoulomb>(
-        m,
-        "PotentialSpecialPairCoulombGPU");
-=======
 
     export_PotentialPairBuckinghamGPU(m);
     export_PotentialPairLJGPU(m);
@@ -525,9 +406,18 @@
     export_PotentialBondFENEGPU(m);
     export_PotentialBondTetherGPU(m);
 
+    // export_PotentialMeshBondGPU<PotentialMeshBondHarmonicGPU, PotentialMeshBondHarmonic>(
+    //     m,
+    //     "PotentialMeshBondHarmonicGPU");
+    // export_PotentialMeshBondGPU<PotentialMeshBondFENEGPU, PotentialMeshBondFENE>(
+    //     m,
+    //     "PotentialMeshBondFENEGPU");
+    // export_PotentialMeshBondGPU<PotentialMeshBondTetherGPU, PotentialMeshBondTether>(
+    //     m,
+    //     "PotentialMeshBondTetherGPU");
+
     export_PotentialSpecialPairLJGPU(m);
     export_PotentialSpecialPairCoulombGPU(m);
->>>>>>> f789cc1c
     export_BondTablePotentialGPU(m);
     export_HarmonicAngleForceComputeGPU(m);
     export_CosineSqAngleForceComputeGPU(m);
