--- conflicted
+++ resolved
@@ -231,16 +231,12 @@
                    .def("setParams", &T::setParamsPython)
                    .def("getParams", &T::getParams);
 
-<<<<<<< HEAD
     if constexpr (!std::is_same<typename T::field_type, Scalar>::value)
         {
         cls.def_property("field", &T::getField, &T::setField);
         }
     }
-=======
     } // end namespace detail
     } // end namespace md
     } // end namespace hoomd
-
->>>>>>> fcaa5442
 #endif