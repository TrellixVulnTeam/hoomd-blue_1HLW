# Copyright (c) 2009-2022 The Regents of the University of Michigan.
# Part of HOOMD-blue, released under the BSD 3-Clause License.

import copy as cp
import hoomd
import pytest
import math
import numpy as np

_harmonic_args = {'k': [30.0, 25.0, 20.0], 'r0': [1.6, 1.7, 1.8]}
_harmonic_arg_list = [(hoomd.md.mesh.bond.Harmonic,
                       dict(zip(_harmonic_args, val)))
                      for val in zip(*_harmonic_args.values())]

_FENE_args = {
    'k': [30.0, 25.0, 20.0],
    'r0': [1.6, 1.7, 1.8],
    'epsilon': [0.9, 1.0, 1.1],
    'sigma': [1.1, 1.0, 0.9],
    'delta': [0, 0, 0]
}
_FENE_arg_list = [(hoomd.md.mesh.bond.FENE, dict(zip(_FENE_args, val)))
                  for val in zip(*_FENE_args.values())]

_Tether_args = {
    'k_b': [5.0, 6.0, 7.0],
    'l_min': [0.7, 0.8, 0.9],
    'l_c1': [0.9, 1.05, 1.1],
    'l_c0': [1.1, 1.1, 1.3],
    'l_max': [1.3, 1.3, 1.5]
}
_Tether_arg_list = [(hoomd.md.mesh.bond.Tether, dict(zip(_Tether_args, val)))
                    for val in zip(*_Tether_args.values())]

<<<<<<< HEAD
_Helfrich_args = {
    'k': [1.0, 20.0, 100.0],
}
_Helfrich_arg_list = [(hoomd.md.mesh.bending.Helfrich,
                       dict(zip(_Helfrich_args, val)))
                      for val in zip(*_Helfrich_args.values())]
=======
_volume_args = {'k': [20.0, 50.0, 100.0], 'V0': [0.107227, 1, 0.01]}
_volume_arg_list = [(hoomd.md.mesh.conservation.Volume,
                     dict(zip(_volume_args, val)))
                    for val in zip(*_volume_args.values())]
>>>>>>> ea8550af


def get_mesh_potential_and_args():
    return (_harmonic_arg_list + _FENE_arg_list + _Tether_arg_list
<<<<<<< HEAD
            + _Helfrich_arg_list)
=======
            + _volume_arg_list)
>>>>>>> ea8550af


def get_mesh_potential_args_forces_and_energies():
    harmonic_forces = [[[37.86, 0., -26.771063], [-37.86, 0., -26.771063],
                        [0., 37.86, 26.771063], [0., -37.86, 26.771063]],
                       [[36.55, 0., -25.844753], [-36.55, 0., -25.844753],
                        [0., 36.55, 25.844753], [0., -36.55, 25.844753]],
                       [[33.24, 0., -23.504229], [-33.24, 0., -23.504229],
                        [0., 33.24, 23.504229], [0., -33.24, 23.504229]]]
    harmonic_energies = [35.83449, 40.077075, 41.43366]
    FENE_forces = [[[221.113071, 0.,
                     -156.350552], [-221.113071, 0., -156.350552],
                    [0., 221.113071, 156.350552], [0., -221.113071,
                                                   156.350552]],
                   [[12.959825, 0., -9.16398], [-12.959825, 0., -9.16398],
                    [0., 12.959825, 9.16398], [0., -12.959825, 9.16398]],
                   [[-44.644347, 0., 31.568321], [44.644347, 0., 31.568321],
                    [0., -44.644347, -31.568321], [0., 44.644347, -31.568321]]]
    FENE_energies = [163.374213, 97.189301, 67.058202]
    Tether_forces = [[[0, 0, 0], [0, 0, 0], [0, 0, 0], [0, 0, 0]],
                     [[0.048888, 0., -0.034569], [-0.048888, 0., -0.034569],
                      [0., 0.048888, 0.034569], [0., -0.048888, 0.034569]],
                     [[7.144518, 0., -5.051937], [-7.144518, 0., -5.051937],
                      [0., 7.144518, 5.051937], [0., -7.144518, 5.051937]]]
    Tether_energies = [0, 0.000926, 0.294561]

<<<<<<< HEAD
    Helfrich_forces = [[[-12.710842, 0., 8.987922], [12.710842, 0., 8.987922],
                        [0., -12.710842, -8.987922], [0., 12.710842,
                                                      -8.987922]],
                       [[-254.216837, 0., 179.758449],
                        [254.216837, 0., 179.758449],
                        [0., -254.216837, -179.758449],
                        [0., 254.216837, -179.758449]],
                       [[-1271.084184, 0., 898.792246],
                        [1271.084184, 0., 898.792246],
                        [0., -1271.084184, -898.792246],
                        [0., 1271.084184, -898.792246]]]
    Helfrich_energies = [9.237604, 184.752086, 923.760431]
=======
    volume_forces = [[[0, 0, 0], [0, 0, 0], [0, 0, 0], [0, 0, 0]],
                     [[4.93960528, 0,
                       -3.49282839], [-4.93960528, 0, -3.49282839],
                      [0, 4.93960528, 3.49282839], [0, -4.93960528,
                                                    3.49282839]],
                     [[-107.5893328, 0, 76.0771468],
                      [107.5893328, 0, 76.0771468],
                      [0, -107.5893328, -76.0771468],
                      [0, 107.5893328, -76.0771468]]]
    volume_energies = [0, 19.92608051621174, 47.2656702899458]
>>>>>>> ea8550af

    harmonic_args_and_vals = []
    FENE_args_and_vals = []
    Tether_args_and_vals = []
<<<<<<< HEAD
    Helfrich_args_and_vals = []
=======
    volume_args_and_vals = []
>>>>>>> ea8550af
    for i in range(3):
        harmonic_args_and_vals.append(
            (*_harmonic_arg_list[i], harmonic_forces[i], harmonic_energies[i]))
        FENE_args_and_vals.append(
            (*_FENE_arg_list[i], FENE_forces[i], FENE_energies[i]))
        Tether_args_and_vals.append(
            (*_Tether_arg_list[i], Tether_forces[i], Tether_energies[i]))
<<<<<<< HEAD
        Helfrich_args_and_vals.append(
            (*_Helfrich_arg_list[i], Helfrich_forces[i], Helfrich_energies[i]))
    return (harmonic_args_and_vals + FENE_args_and_vals + Tether_args_and_vals
            + Helfrich_args_and_vals)
=======
        volume_args_and_vals.append(
            (*_volume_arg_list[i], volume_forces[i], volume_energies[i]))
    return (harmonic_args_and_vals + FENE_args_and_vals + Tether_args_and_vals
            + volume_args_and_vals)
>>>>>>> ea8550af


@pytest.fixture(scope='session')
def tetrahedron_snapshot_factory(device):

    def make_snapshot(d=1.0, particle_types=['A'], L=20):
        s = hoomd.Snapshot(device.communicator)
        N = 4
        if s.communicator.rank == 0:
            box = [L, L, L, 0, 0, 0]
            s.configuration.box = box
            s.particles.N = N

            base_positions = np.array([[1.0, 0.0, -1.0 / np.sqrt(2.0)],
                                       [-1.0, 0.0, -1.0 / np.sqrt(2.0)],
                                       [0.0, 1.0, 1.0 / np.sqrt(2.0)],
                                       [0.0, -1.0, 1.0 / np.sqrt(2.0)]])
            # move particles slightly in direction of MPI decomposition which
            # varies by simulation dimension
            s.particles.position[:] = 0.5 * d * base_positions
            s.particles.types = particle_types
        return s

    return make_snapshot


@pytest.mark.parametrize("mesh_potential_cls, potential_kwargs",
                         get_mesh_potential_and_args())
def test_before_attaching(mesh_potential_cls, potential_kwargs):
    mesh = hoomd.mesh.Mesh()
    mesh_potential = mesh_potential_cls(mesh)
    mesh_potential.params["mesh"] = potential_kwargs

    assert mesh is mesh_potential.mesh
    for key in potential_kwargs:
        np.testing.assert_allclose(mesh_potential.params["mesh"][key],
                                   potential_kwargs[key],
                                   rtol=1e-6)

    mesh1 = hoomd.mesh.Mesh()
    mesh_potential.mesh = mesh1
    assert mesh1 is mesh_potential.mesh


@pytest.mark.parametrize("mesh_potential_cls, potential_kwargs",
                         get_mesh_potential_and_args())
def test_after_attaching(tetrahedron_snapshot_factory, simulation_factory,
                         mesh_potential_cls, potential_kwargs):
    snap = tetrahedron_snapshot_factory(d=0.969, L=5)
    sim = simulation_factory(snap)

    mesh = hoomd.mesh.Mesh(name=["triags"])
    mesh.size = 4
<<<<<<< HEAD
    mesh.triangles = [[0, 1, 2], [0, 1, 3], [0, 2, 3], [1, 2, 3]]
=======
    mesh.triangles = [[2, 1, 0], [0, 1, 3], [2, 0, 3], [1, 2, 3]]
>>>>>>> ea8550af

    mesh_potential = mesh_potential_cls(mesh)
    mesh_potential.params["triags"] = potential_kwargs

    integrator = hoomd.md.Integrator(dt=0.005)

    integrator.forces.append(mesh_potential)

    langevin = hoomd.md.methods.Langevin(kT=1,
                                         filter=hoomd.filter.All(),
                                         alpha=0.1)
    integrator.methods.append(langevin)
    sim.operations.integrator = integrator

    sim.run(0)
    for key in potential_kwargs:
        np.testing.assert_allclose(mesh_potential.params["triags"][key],
                                   potential_kwargs[key],
                                   rtol=1e-6)

    mesh1 = hoomd.mesh.Mesh()
    with pytest.raises(RuntimeError):
        mesh_potential.mesh = mesh1


@pytest.mark.parametrize("mesh_potential_cls, potential_kwargs, force, energy",
                         get_mesh_potential_args_forces_and_energies())
def test_forces_and_energies(tetrahedron_snapshot_factory, simulation_factory,
                             mesh_potential_cls, potential_kwargs, force,
                             energy):
    snap = tetrahedron_snapshot_factory(d=0.969, L=5)
    sim = simulation_factory(snap)

    mesh = hoomd.mesh.Mesh()
    mesh.size = 1
<<<<<<< HEAD
    mesh.triangles = [[0, 1, 2], [0, 1, 3], [0, 2, 3], [1, 2, 3]]
=======
    mesh.triangles = [[2, 1, 0], [0, 1, 3], [2, 0, 3], [1, 2, 3]]
>>>>>>> ea8550af

    mesh_potential = mesh_potential_cls(mesh)
    mesh_potential.params["mesh"] = potential_kwargs

    integrator = hoomd.md.Integrator(dt=0.005)

    integrator.forces.append(mesh_potential)

    langevin = hoomd.md.methods.Langevin(kT=1,
                                         filter=hoomd.filter.All(),
                                         alpha=0.1)
    integrator.methods.append(langevin)
    sim.operations.integrator = integrator

    sim.run(0)

    sim_energies = sim.operations.integrator.forces[0].energies
    sim_forces = sim.operations.integrator.forces[0].forces
    if sim.device.communicator.rank == 0:
        np.testing.assert_allclose(sum(sim_energies),
                                   energy,
                                   rtol=1e-2,
                                   atol=1e-5)
        np.testing.assert_allclose(sim_forces, force, rtol=1e-2, atol=1e-5)


<<<<<<< HEAD
=======
def test_volume(simulation_factory, tetrahedron_snapshot_factory):
    snap = tetrahedron_snapshot_factory(d=0.969, L=5)
    sim = simulation_factory(snap)

    mesh = hoomd.mesh.Mesh(name=["tetrahedron"])
    mesh.triangles = [[2, 1, 0], [0, 1, 3], [2, 0, 3], [1, 2, 3]]

    mesh_potential = hoomd.md.mesh.conservation.Volume(mesh)
    mesh_potential.params["tetrahedron"] = dict(k=1, V0=1)

    integrator = hoomd.md.Integrator(dt=0.005)

    integrator.forces.append(mesh_potential)

    langevin = hoomd.md.methods.Langevin(kT=1,
                                         filter=hoomd.filter.All(),
                                         alpha=0.1)
    integrator.methods.append(langevin)
    sim.operations.integrator = integrator

    sim.run(0)

    assert math.isclose(mesh_potential.volume,
                        0.107227,
                        rel_tol=1e-2,
                        abs_tol=1e-5)


>>>>>>> ea8550af
def test_auto_detach_simulation(simulation_factory,
                                tetrahedron_snapshot_factory):
    sim = simulation_factory(tetrahedron_snapshot_factory(d=0.969, L=5))
    mesh = hoomd.mesh.Mesh()
    mesh.triangles = [[0, 1, 2], [0, 2, 3]]

    harmonic = hoomd.md.mesh.bond.Harmonic(mesh)
    harmonic.params["mesh"] = dict(k=1, r0=1)

    harmonic_2 = cp.deepcopy(harmonic)
    harmonic_2.mesh = mesh

    integrator = hoomd.md.Integrator(dt=0.005, forces=[harmonic, harmonic_2])

    integrator.methods.append(
        hoomd.md.methods.Langevin(kT=1, filter=hoomd.filter.All()))
    sim.operations.integrator = integrator

    sim.run(0)
    del integrator.forces[1]
    assert mesh._attached
    assert hasattr(mesh, "_cpp_obj")
    del integrator.forces[0]
    assert not mesh._attached
    assert mesh._cpp_obj is None<|MERGE_RESOLUTION|>--- conflicted
+++ resolved
@@ -32,28 +32,22 @@
 _Tether_arg_list = [(hoomd.md.mesh.bond.Tether, dict(zip(_Tether_args, val)))
                     for val in zip(*_Tether_args.values())]
 
-<<<<<<< HEAD
 _Helfrich_args = {
     'k': [1.0, 20.0, 100.0],
 }
 _Helfrich_arg_list = [(hoomd.md.mesh.bending.Helfrich,
                        dict(zip(_Helfrich_args, val)))
                       for val in zip(*_Helfrich_args.values())]
-=======
+
 _volume_args = {'k': [20.0, 50.0, 100.0], 'V0': [0.107227, 1, 0.01]}
 _volume_arg_list = [(hoomd.md.mesh.conservation.Volume,
                      dict(zip(_volume_args, val)))
                     for val in zip(*_volume_args.values())]
->>>>>>> ea8550af
 
 
 def get_mesh_potential_and_args():
     return (_harmonic_arg_list + _FENE_arg_list + _Tether_arg_list
-<<<<<<< HEAD
-            + _Helfrich_arg_list)
-=======
-            + _volume_arg_list)
->>>>>>> ea8550af
+            + _Helfrich_arg_list + _volume_arg_list)
 
 
 def get_mesh_potential_args_forces_and_energies():
@@ -80,7 +74,6 @@
                       [0., 7.144518, 5.051937], [0., -7.144518, 5.051937]]]
     Tether_energies = [0, 0.000926, 0.294561]
 
-<<<<<<< HEAD
     Helfrich_forces = [[[-12.710842, 0., 8.987922], [12.710842, 0., 8.987922],
                         [0., -12.710842, -8.987922], [0., 12.710842,
                                                       -8.987922]],
@@ -93,7 +86,7 @@
                         [0., -1271.084184, -898.792246],
                         [0., 1271.084184, -898.792246]]]
     Helfrich_energies = [9.237604, 184.752086, 923.760431]
-=======
+
     volume_forces = [[[0, 0, 0], [0, 0, 0], [0, 0, 0], [0, 0, 0]],
                      [[4.93960528, 0,
                        -3.49282839], [-4.93960528, 0, -3.49282839],
@@ -104,16 +97,12 @@
                       [0, -107.5893328, -76.0771468],
                       [0, 107.5893328, -76.0771468]]]
     volume_energies = [0, 19.92608051621174, 47.2656702899458]
->>>>>>> ea8550af
 
     harmonic_args_and_vals = []
     FENE_args_and_vals = []
     Tether_args_and_vals = []
-<<<<<<< HEAD
     Helfrich_args_and_vals = []
-=======
     volume_args_and_vals = []
->>>>>>> ea8550af
     for i in range(3):
         harmonic_args_and_vals.append(
             (*_harmonic_arg_list[i], harmonic_forces[i], harmonic_energies[i]))
@@ -121,17 +110,12 @@
             (*_FENE_arg_list[i], FENE_forces[i], FENE_energies[i]))
         Tether_args_and_vals.append(
             (*_Tether_arg_list[i], Tether_forces[i], Tether_energies[i]))
-<<<<<<< HEAD
         Helfrich_args_and_vals.append(
             (*_Helfrich_arg_list[i], Helfrich_forces[i], Helfrich_energies[i]))
-    return (harmonic_args_and_vals + FENE_args_and_vals + Tether_args_and_vals
-            + Helfrich_args_and_vals)
-=======
         volume_args_and_vals.append(
             (*_volume_arg_list[i], volume_forces[i], volume_energies[i]))
     return (harmonic_args_and_vals + FENE_args_and_vals + Tether_args_and_vals
-            + volume_args_and_vals)
->>>>>>> ea8550af
+            + Helfrich_args_and_vals + volume_args_and_vals)
 
 
 @pytest.fixture(scope='session')
@@ -185,11 +169,7 @@
 
     mesh = hoomd.mesh.Mesh(name=["triags"])
     mesh.size = 4
-<<<<<<< HEAD
-    mesh.triangles = [[0, 1, 2], [0, 1, 3], [0, 2, 3], [1, 2, 3]]
-=======
     mesh.triangles = [[2, 1, 0], [0, 1, 3], [2, 0, 3], [1, 2, 3]]
->>>>>>> ea8550af
 
     mesh_potential = mesh_potential_cls(mesh)
     mesh_potential.params["triags"] = potential_kwargs
@@ -225,11 +205,7 @@
 
     mesh = hoomd.mesh.Mesh()
     mesh.size = 1
-<<<<<<< HEAD
-    mesh.triangles = [[0, 1, 2], [0, 1, 3], [0, 2, 3], [1, 2, 3]]
-=======
     mesh.triangles = [[2, 1, 0], [0, 1, 3], [2, 0, 3], [1, 2, 3]]
->>>>>>> ea8550af
 
     mesh_potential = mesh_potential_cls(mesh)
     mesh_potential.params["mesh"] = potential_kwargs
@@ -256,8 +232,6 @@
         np.testing.assert_allclose(sim_forces, force, rtol=1e-2, atol=1e-5)
 
 
-<<<<<<< HEAD
-=======
 def test_volume(simulation_factory, tetrahedron_snapshot_factory):
     snap = tetrahedron_snapshot_factory(d=0.969, L=5)
     sim = simulation_factory(snap)
@@ -286,7 +260,6 @@
                         abs_tol=1e-5)
 
 
->>>>>>> ea8550af
 def test_auto_detach_simulation(simulation_factory,
                                 tetrahedron_snapshot_factory):
     sim = simulation_factory(tetrahedron_snapshot_factory(d=0.969, L=5))
