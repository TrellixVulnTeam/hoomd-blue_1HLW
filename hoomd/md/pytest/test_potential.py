from collections.abc import Sequence, Mapping
import math
from numbers import Number

import numpy as np

import hoomd
from hoomd import md
from hoomd.logging import LoggerCategories
from hoomd.conftest import logging_check, pickling_check
from hoomd.error import TypeConversionError
import pytest
import itertools
from copy import deepcopy
import json
from pathlib import Path
from collections import namedtuple


def _equivalent_data_structures(reference, struct_2):
    """Compare arbitrary data structures for equality.

    ``reference`` is expected to be the reference data structure. Cannot handle
    set like data structures.
    """
    if isinstance(reference, np.ndarray):
        return np.allclose(reference, struct_2)
    if isinstance(reference, Mapping):
        # if the non-reference value does not have all the keys
        # we don't check for the exact same keys, since some values may have
        # defaults.
        if set(reference.keys()) - set(struct_2.keys()):
            return False
        return all(
            _equivalent_data_structures(reference[key], struct_2[key])
            for key in reference)
    if isinstance(reference, Sequence):
        if len(reference) != len(struct_2):
            return False
        return all(
            _equivalent_data_structures(value_1, value_2)
            for value_1, value_2 in zip(reference, struct_2))
    if isinstance(reference, Number):
        return math.isclose(reference, struct_2)


def _assert_equivalent_parameter_dicts(param_dict1, param_dict2):
    for key in param_dict1:
        assert param_dict1[key] == param_dict2[key]


def test_rcut(simulation_factory, two_particle_snapshot_factory):
    lj = md.pair.LJ(nlist=md.nlist.Cell(), r_cut=2.5)
    assert lj.r_cut.default == 2.5

    lj.params[('A', 'A')] = {'sigma': 1, 'epsilon': 0.5}
    with pytest.raises(TypeConversionError):
        lj.r_cut[('A', 'A')] = 'str'
    with pytest.raises(TypeConversionError):
        lj.r_cut[('A', 'A')] = [1, 2, 3]

    sim = simulation_factory(two_particle_snapshot_factory(dimensions=3, d=.5))
    integrator = md.Integrator(dt=0.005)
    integrator.forces.append(lj)
    integrator.methods.append(
        hoomd.md.methods.Langevin(hoomd.filter.All(), kT=1))
    sim.operations.integrator = integrator

    lj.r_cut[('A', 'A')] = 2.5
    assert _equivalent_data_structures({('A', 'A'): 2.5}, lj.r_cut.to_dict())
    sim.run(0)
    assert _equivalent_data_structures({('A', 'A'): 2.5}, lj.r_cut.to_dict())


def test_invalid_mode():
    cell = md.nlist.Cell()
    for invalid_mode in [1, 'str', [1, 2, 3]]:
        with pytest.raises(TypeConversionError):
            md.pair.LJ(nlist=cell, r_cut=2.5, mode=invalid_mode)


@pytest.mark.parametrize("mode", ['none', 'shift', 'xplor'])
def test_mode(simulation_factory, two_particle_snapshot_factory, mode):
    cell = md.nlist.Cell()
    lj = md.pair.LJ(nlist=cell, r_cut=2.5, mode=mode)
    lj.params[('A', 'A')] = {'sigma': 1, 'epsilon': 0.5}
    snap = two_particle_snapshot_factory(dimensions=3, d=.5)
    sim = simulation_factory(snap)
    integrator = md.Integrator(dt=0.005)
    integrator.forces.append(lj)
    integrator.methods.append(
        hoomd.md.methods.Langevin(hoomd.filter.All(), kT=1))
    sim.operations.integrator = integrator
    sim.run(1)


def test_ron(simulation_factory, two_particle_snapshot_factory):
    lj = md.pair.LJ(nlist=md.nlist.Cell(), mode='xplor', r_cut=2.5)
    lj.params[('A', 'A')] = {'sigma': 1, 'epsilon': 0.5}
    with pytest.raises(TypeConversionError):
        lj.r_on[('A', 'A')] = 'str'
    with pytest.raises(TypeConversionError):
        lj.r_on[('A', 'A')] = [1, 2, 3]

    sim = simulation_factory(two_particle_snapshot_factory(dimensions=3, d=.5))
    integrator = md.Integrator(dt=0.005)
    integrator.forces.append(lj)
    integrator.methods.append(
        hoomd.md.methods.Langevin(hoomd.filter.All(), kT=1))
    sim.operations.integrator = integrator
    assert lj.r_on.to_dict() == {}

    lj.r_on[('A', 'A')] = 1.5
    assert _equivalent_data_structures({('A', 'A'): 1.5}, lj.r_on.to_dict())
    sim.run(0)
    assert _equivalent_data_structures({('A', 'A'): 1.5}, lj.r_on.to_dict())

    lj.r_on[('A', 'A')] = 1.0
    assert _equivalent_data_structures({('A', 'A'): 1.0}, lj.r_on.to_dict())


def _make_invalid_param_dict(valid_dict):
    """This could is fragile if multiple types are allowed for a key."""
    invalid_dicts = [valid_dict] * len(valid_dict.keys()) * 2
    count = 0
    for key in valid_dict.keys():
        invalid_count = 0
        # Set one invalid argument per dictionary
        # Set two invalid arguments per key
        valid_value = invalid_dicts[count][key]
        if not (isinstance(valid_value, (list, np.ndarray))):
            invalid_dicts[count][key] = [1, 2]
            invalid_count += 1
        if not (isinstance(valid_value, (str, np.ndarray))):
            invalid_dicts[count + 1][key] = 'str'
            invalid_count += 1
        if invalid_count == 2:
            break
        if not isinstance(valid_value, float):
            invalid_dicts[count][key] = 1.0
            invalid_count += 1
        if invalid_count == 2:
            break
        if not isinstance(valid_value, bool):
            invalid_dicts[count + 1][key] = False
            invalid_count += 1
        if invalid_count != 2:
            raise RuntimeError("Unable to generate 2 invalid dict entries.")
        count += 2
    return invalid_dicts


paramtuple = namedtuple(
    'paramtuple', ['pair_potential', 'pair_potential_params', 'extra_args'])


def _make_invalid_params(invalid_param_dicts, pot, extra_args):
    N = len(invalid_param_dicts)
    params = []
    for i in range(len(invalid_param_dicts)):
        params.append({('A', 'A'): invalid_param_dicts[i]})
    return [paramtuple(pot, params[i], extra_args) for i in range(N)]


def _invalid_params():
    invalid_params_list = []
    # Start with valid parameters to get the keys and placeholder values

    lj_valid_dict = {'sigma': 1.0, 'epsilon': 1.0}
    lj_invalid_dicts = _make_invalid_param_dict(lj_valid_dict)
    invalid_params_list.extend(
        _make_invalid_params(lj_invalid_dicts, md.pair.LJ, {}))

    gauss_valid_dict = {'sigma': 0.05, 'epsilon': 0.05}
    gauss_invalid_dicts = _make_invalid_param_dict(gauss_valid_dict)
    invalid_params_list.extend(
        _make_invalid_params(gauss_invalid_dicts, md.pair.Gauss, {}))

    yukawa_valid_dict = {"epsilon": 0.0005, "kappa": 1}
    yukawa_invalid_dicts = _make_invalid_param_dict(yukawa_valid_dict)
    invalid_params_list.extend(
        _make_invalid_params(yukawa_invalid_dicts, md.pair.Yukawa, {}))

    ewald_valid_dict = {"alpha": 0.05, "kappa": 1}
    ewald_invalid_dicts = _make_invalid_param_dict(ewald_valid_dict)
    invalid_params_list.extend(
        _make_invalid_params(ewald_invalid_dicts, md.pair.Ewald, {}))

    morse_valid_dict = {"D0": 0.05, "alpha": 1, "r0": 0}
    morse_invalid_dicts = _make_invalid_param_dict(morse_valid_dict)
    invalid_params_list.extend(
        _make_invalid_params(morse_invalid_dicts, md.pair.Morse, {}))

    dpd_conservative_valid_dict = {"A": 0.05}
    dpd_conservative_invalid_dicts = _make_invalid_param_dict(
        dpd_conservative_valid_dict)
    invalid_params_list.extend(
        _make_invalid_params(dpd_conservative_invalid_dicts,
                             md.pair.DPDConservative, {}))

    force_shifted_LJ_valid_dict = {"epsilon": 0.0005, "sigma": 1}
    force_shifted_LJ_invalid_dicts = _make_invalid_param_dict(
        force_shifted_LJ_valid_dict)
    invalid_params_list.extend(
        _make_invalid_params(force_shifted_LJ_invalid_dicts,
                             md.pair.ForceShiftedLJ, {}))

    moliere_valid_dict = {"qi": 15, "qj": 12, "aF": 1}
    moliere_invalid_dicts = _make_invalid_param_dict(moliere_valid_dict)
    invalid_params_list.extend(
        _make_invalid_params(moliere_invalid_dicts, md.pair.Moliere, {}))
    zbl_valid_dict = {"qi": 10, "qj": 8, "aF": 0.5}
    zbl_invalid_dicts = _make_invalid_param_dict(zbl_valid_dict)
    invalid_params_list.extend(
        _make_invalid_params(zbl_invalid_dicts, md.pair.ZBL, {}))

    mie_valid_dict = {"epsilon": 0.05, "sigma": 0.5, "n": 12, "m": 6}
    mie_invalid_dicts = _make_invalid_param_dict(mie_valid_dict)
    invalid_params_list.extend(
        _make_invalid_params(mie_invalid_dicts, md.pair.Mie, {}))

    rf_valid_dict = {"epsilon": 0.05, "eps_rf": 0.5, "use_charge": False}
    rf_invalid_dicts = _make_invalid_param_dict(rf_valid_dict)
    invalid_params_list.extend(
        _make_invalid_params(rf_invalid_dicts, md.pair.ReactionField, {}))

    buckingham_valid_dict = {"A": 0.05, "rho": 0.5, "C": 0.05}
    buckingham_invalid_dicts = _make_invalid_param_dict(buckingham_valid_dict)
    invalid_params_list.extend(
        _make_invalid_params(buckingham_invalid_dicts, md.pair.Buckingham, {}))

    lj1208_valid_dict = {"sigma": 0.5, "epsilon": 0.0005}
    lj1208_invalid_dicts = _make_invalid_param_dict(lj1208_valid_dict)
    invalid_params_list.extend(
        _make_invalid_params(lj1208_invalid_dicts, md.pair.LJ1208, {}))

    lj0804_valid_dict = {'sigma': 1.0, 'epsilon': 1.0}
    lj0804_invalid_dicts = _make_invalid_param_dict(lj0804_valid_dict)
    invalid_params_list.extend(
        _make_invalid_params(lj0804_invalid_dicts, md.pair.LJ0804, {}))

    fourier_valid_dict = {"a": [0.5, 1.0, 1.5], "b": [0.25, 0.034, 0.76]}
    fourier_invalid_dicts = _make_invalid_param_dict(fourier_valid_dict)
    invalid_params_list.extend(
        _make_invalid_params(fourier_invalid_dicts, md.pair.Fourier, {}))

    slj_valid_dict = {"sigma": 0.5, "epsilon": 0.0005}
    slj_invalid_dicts = _make_invalid_param_dict(slj_valid_dict)
    invalid_params_list.extend(
        _make_invalid_params(slj_invalid_dicts, md.pair.SLJ, {}))

    dpd_valid_dict = {"A": 0.5, "gamma": 0.0005}
    dpd_invalid_dicts = _make_invalid_param_dict(dpd_valid_dict)
    invalid_params_list.extend(
        _make_invalid_params(dpd_invalid_dicts, md.pair.DPD, {'kT': 2}))

    dpdlj_valid_dict = {'sigma': 0.5, 'epsilon': 0.0005, 'gamma': 0.034}
    dpdlj_invalid_dicts = _make_invalid_param_dict(dpdlj_valid_dict)
    invalid_params_list.extend(
        _make_invalid_params(dpdlj_invalid_dicts, md.pair.DPDLJ, {'kT': 1}))

    dlvo_valid_dict = {'kappa': 1.0, 'Z': 0.1, 'A': 0.1}
    dlvo_invalid_dicts = _make_invalid_param_dict(dlvo_valid_dict)
    invalid_params_list.extend(
        _make_invalid_params(dlvo_invalid_dicts, md.pair.DLVO, {}))

    opp_valid_dict = {
        'C1': 1.0,
        'C2': 0.1,
        'eta1': 15,
        'eta2': 3,
        'k': 0.8,
        'phi': 0.1
    }
    opp_invalid_dicts = _make_invalid_param_dict(opp_valid_dict)
    invalid_params_list.extend(
        _make_invalid_params(opp_invalid_dicts, hoomd.md.pair.OPP, {}))
    twf_valid_dict = {'sigma': 1.0, 'epsilon': 1.0, 'alpha': 15}
    twf_invalid_dicts = _make_invalid_param_dict(twf_valid_dict)
<<<<<<< HEAD
    invalid_params_list.extend(_make_invalid_params(twf_invalid_dicts,
                                                    hoomd.md.pair.TWF,
                                                    {}))

    table_valid_dict = {'V': np.arange(0, 20, 1) / 10,
                        'F': np.asarray(20 * [-1.9 / 2.5]),
                        'r_min': 0.0}
    table_invalid_dicts = _make_invalid_param_dict(table_valid_dict)
    invalid_params_list.extend(_make_invalid_params(table_invalid_dicts,
                                                    hoomd.md.pair.Table,
                                                    {}))

=======
    invalid_params_list.extend(
        _make_invalid_params(twf_invalid_dicts, hoomd.md.pair.TWF, {}))
>>>>>>> df9b4d1c
    tersoff_valid_dict = {
        'cutoff_thickness': 1.0,
        'magnitudes': (5.0, 2.0),
        'exp_factors': (2.0, 2.0),
        'lambda3': 2.0,
        'dimer_r': 2.5,
        'n': 2.0,
        'gamma': 2.0,
        'c': 2.0,
        'd': 2.0,
        'm': 2.0,
        'alpha': 2.0,
    }
    tersoff_invalid_dicts = _make_invalid_param_dict(tersoff_valid_dict)
    invalid_params_list.extend(
        _make_invalid_params(tersoff_invalid_dicts, hoomd.md.many_body.Tersoff,
                             {}))

    square_density_valid_dict = {'A': 5.0, 'B': 2.0}
    sq_dens_invalid_dicts = _make_invalid_param_dict(square_density_valid_dict)
    invalid_params_list.extend(
        _make_invalid_params(sq_dens_invalid_dicts,
                             hoomd.md.many_body.SquareDensity, {}))

    revcross_valid_dict = {
        'sigma': 5.0,
        'n': 2.0,
        'epsilon': 2.0,
        'lambda3': 2.0
    }
    revcross_invalid_dicts = _make_invalid_param_dict(revcross_valid_dict)
    invalid_params_list.extend(
        _make_invalid_params(revcross_invalid_dicts,
                             hoomd.md.many_body.RevCross, {}))

    return invalid_params_list


@pytest.fixture(scope="function",
                params=_invalid_params(),
                ids=(lambda x: x[0].__name__))
def invalid_params(request):
    return deepcopy(request.param)


def test_invalid_params(invalid_params):
    pot = invalid_params.pair_potential(**invalid_params.extra_args,
                                        nlist=md.nlist.Cell())
    for pair in invalid_params.pair_potential_params:
        if isinstance(pair, tuple):
            with pytest.raises(TypeConversionError):
                pot.params[pair] = invalid_params.pair_potential_params[pair]


def test_invalid_pair_key():
    pot = md.pair.LJ(nlist=md.nlist.Cell())
    for invalid_key in [3, [1, 2], 'str']:
        with pytest.raises(KeyError):
            pot.r_cut[invalid_key] = 2.5


def _make_valid_param_dicts(arg_dict):
    """Unpack dictionary of lists of numbers into dictionary of numbers.

    Ex: turn {'a': [0, 1], 'b':[2, 3]} into [{'a': 0, 'b': 2}, {'a': 1, 'b': 3}]
    """
    return [dict(zip(arg_dict, val)) for val in zip(*arg_dict.values())]


def _valid_params(particle_types=['A', 'B']):
    valid_params_list = []
    combos = list(itertools.combinations_with_replacement(particle_types, 2))
    lj_arg_dict = {'sigma': [0.5, 1.0, 1.5], 'epsilon': [0.0005, 0.001, 0.0015]}
    lj_valid_param_dicts = _make_valid_param_dicts(lj_arg_dict)
    valid_params_list.append(
        paramtuple(md.pair.LJ, dict(zip(combos, lj_valid_param_dicts)), {}))

    gauss_arg_dict = {'epsilon': [0.025, 0.05, 0.075], 'sigma': [0.5, 1.0, 1.5]}
    gauss_valid_param_dicts = _make_valid_param_dicts(gauss_arg_dict)
    valid_params_list.append(
        paramtuple(md.pair.Gauss, dict(zip(combos, gauss_valid_param_dicts)),
                   {}))

    yukawa_arg_dict = {
        'epsilon': [0.00025, 0.0005, 0.00075],
        'kappa': [0.5, 1.0, 1.5]
    }
    yukawa_valid_param_dicts = _make_valid_param_dicts(yukawa_arg_dict)
    valid_params_list.append(
        paramtuple(md.pair.Yukawa, dict(zip(combos, yukawa_valid_param_dicts)),
                   {}))

    ewald_arg_dict = {"alpha": [0.025, 0.05, 0.075], "kappa": [0.5, 1.0, 1.5]}
    ewald_valid_param_dicts = _make_valid_param_dicts(ewald_arg_dict)
    valid_params_list.append(
        paramtuple(md.pair.Ewald, dict(zip(combos, ewald_valid_param_dicts)),
                   {}))

    morse_arg_dict = {
        "D0": [0.025, 0.05, 0.075],
        "alpha": [0.5, 1.0, 1.5],
        "r0": [0, 0.05, 0.1]
    }
    morse_valid_param_dicts = _make_valid_param_dicts(morse_arg_dict)
    valid_params_list.append(
        paramtuple(md.pair.Morse, dict(zip(combos, morse_valid_param_dicts)),
                   {}))

    dpd_conservative_arg_dict = {"A": [0.025, 0.05, 0.075]}
    dpd_conservative_valid_param_dicts = _make_valid_param_dicts(
        dpd_conservative_arg_dict)
    valid_params_list.append(
        paramtuple(md.pair.DPDConservative,
                   dict(zip(combos, dpd_conservative_valid_param_dicts)), {}))

    force_shifted_LJ_arg_dict = {
        'sigma': [0.5, 1.0, 1.5],
        'epsilon': [0.0005, 0.001, 0.0015]
    }
    force_shifted_LJ_valid_param_dicts = _make_valid_param_dicts(
        force_shifted_LJ_arg_dict)
    valid_params_list.append(
        paramtuple(md.pair.ForceShiftedLJ,
                   dict(zip(combos, force_shifted_LJ_valid_param_dicts)), {}))

    moliere_arg_dict = {
        'qi': [2.5, 7.5, 15],
        'qj': [2, 6, 12],
        'aF': [.134197, .234463, .319536]
    }
    moliere_valid_param_dicts = _make_valid_param_dicts(moliere_arg_dict)
    valid_params_list.append(
        paramtuple(md.pair.Moliere, dict(zip(combos,
                                             moliere_valid_param_dicts)), {}))

    zbl_arg_dict = {
        'qi': [2.5, 7.5, 15],
        'qj': [2, 6, 12],
        'aF': [.133669, .243535, .341914]
    }
    zbl_valid_param_dicts = _make_valid_param_dicts(zbl_arg_dict)
    valid_params_list.append(
        paramtuple(md.pair.ZBL, dict(zip(combos, zbl_valid_param_dicts)), {}))

    mie_arg_dict = {
        'epsilon': [.05, .025, .010],
        'sigma': [.5, 1, 1.5],
        'n': [12, 14, 16],
        'm': [6, 8, 10]
    }
    mie_valid_param_dicts = _make_valid_param_dicts(mie_arg_dict)
    valid_params_list.append(
        paramtuple(md.pair.Mie, dict(zip(combos, mie_valid_param_dicts)), {}))

    reactfield_arg_dict = {
        'epsilon': [.05, .025, .010],
        'eps_rf': [.5, 1, 1.5],
        'use_charge': [False, True, False]
    }
    reactfield_valid_param_dicts = _make_valid_param_dicts(reactfield_arg_dict)
    valid_params_list.append(
        paramtuple(md.pair.ReactionField,
                   dict(zip(combos, reactfield_valid_param_dicts)), {}))

    buckingham_arg_dict = {
        'A': [.05, .025, .010],
        'rho': [.5, 1, 1.5],
        'C': [.05, .025, .01]
    }
    buckingham_valid_param_dicts = _make_valid_param_dicts(buckingham_arg_dict)
    valid_params_list.append(
        paramtuple(md.pair.Buckingham,
                   dict(zip(combos, buckingham_valid_param_dicts)), {}))

    lj1208_arg_dict = {
        'sigma': [0.5, 1.0, 1.5],
        'epsilon': [0.0005, 0.001, 0.0015]
    }
    lj1208_valid_param_dicts = _make_valid_param_dicts(lj1208_arg_dict)
    valid_params_list.append(
        paramtuple(md.pair.LJ1208, dict(zip(combos, lj1208_valid_param_dicts)),
                   {}))

    fourier_arg_dict = {
        'a': [[0.5, 1.0, 1.5], [.05, .1, .15], [.005, .01, .015]],
        'b': [[0.25, 0.034, 0.76], [0.36, 0.12, 0.65], [0.78, 0.04, 0.98]]
    }
    fourier_valid_param_dicts = _make_valid_param_dicts(fourier_arg_dict)
    valid_params_list.append(
        paramtuple(md.pair.Fourier, dict(zip(combos,
                                             fourier_valid_param_dicts)), {}))

    slj_arg_dict = {
        'sigma': [0.5, 1.0, 1.5],
        'epsilon': [0.0005, 0.001, 0.0015]
    }
    slj_valid_param_dicts = _make_valid_param_dicts(slj_arg_dict)
    valid_params_list.append(
        paramtuple(md.pair.SLJ, dict(zip(combos, slj_valid_param_dicts)), {}))

    dpd_arg_dict = {'A': [0.5, 1.0, 1.5], 'gamma': [0.0005, 0.001, 0.0015]}
    dpd_valid_param_dicts = _make_valid_param_dicts(dpd_arg_dict)
    valid_params_list.append(
        paramtuple(md.pair.DPD, dict(zip(combos, dpd_valid_param_dicts)),
                   {"kT": 2}))

    dpdlj_arg_dict = {
        'sigma': [0.5, 1.0, 1.5],
        'epsilon': [0.0005, 0.001, 0.0015],
        'gamma': [0.034, 33.2, 1.2]
    }
    dpdlj_valid_param_dicts = _make_valid_param_dicts(dpdlj_arg_dict)

    valid_params_list.append(
        paramtuple(md.pair.DPDLJ, dict(zip(combos, dpdlj_valid_param_dicts)),
                   {"kT": 1}))

    dlvo_arg_dict = {
        'kappa': [1.0, 2.0, 5.0],
        'Z': [0.1, 0.5, 2.0],
        'A': [0.1, 0.5, 2.0]
    }
    dlvo_valid_param_dicts = _make_valid_param_dicts(dlvo_arg_dict)

    valid_params_list.append(
        paramtuple(md.pair.DLVO, dict(zip(combos, dlvo_valid_param_dicts)), {}))

    tersoff_arg_dict = {
        'cutoff_thickness': [0.1, 0.5, 1.0],
        'magnitudes': [(0.02, 0.01), (0.0, 0.005), (0.002, 0.003)],
        'exp_factors': [(0.1, 0.1), (0.05, 0.05), (-0.02, 0.04)],
        'lambda3': [0.0, 0.5, 0.3],
        'dimer_r': [1.0, 2.0, 1.2],
        'n': [0.3, 0.5, 0.7],
        'gamma': [0.1, 0.5, 0.4],
        'c': [0.1, 0.5, 2.0],
        'd': [0.1, 0.5, 2.0],
        'm': [0.1, 0.5, 2.0],
        'alpha': [0.1, 0.5, 2.0],
    }
    tersoff_valid_param_dicts = _make_valid_param_dicts(tersoff_arg_dict)
    valid_params_list.append(
        paramtuple(hoomd.md.many_body.Tersoff,
                   dict(zip(combos, tersoff_valid_param_dicts)), {}))

    square_density_arg_dict = {'A': [1.0, 2.0, 5.0], 'B': [0.1, 0.5, 2.0]}
    square_density_valid_param_dicts = _make_valid_param_dicts(
        square_density_arg_dict)
    valid_params_list.append(
        paramtuple(hoomd.md.many_body.SquareDensity,
                   dict(zip(combos, square_density_valid_param_dicts)), {}))

    revcross_arg_dict = {
        'sigma': [1.0, 2.0, 5.0],
        'n': [0.1, 0.5, 2.0],
        'epsilon': [0.1, 0.5, 2.0],
        'lambda3': [0.1, 0.5, 2.0],
    }
    revcross_valid_param_dicts = _make_valid_param_dicts(revcross_arg_dict)
    valid_params_list.append(
        paramtuple(hoomd.md.many_body.RevCross,
                   dict(zip(combos, revcross_valid_param_dicts)), {}))

    opp_arg_dict = {
        'C1': [1.0, 2.0, 5.0],
        'C2': [0.1, 0.5, 2.0],
        'eta1': [15.0, 12.0, 8.0],
        'eta2': [3.0, 2.0, 1.5],
        'k': [1.0, 2.0, 3.0],
        'phi': [0.0, 0.5, np.pi / 2]
    }
    opp_valid_param_dicts = _make_valid_param_dicts(opp_arg_dict)
    valid_params_list.append(
        paramtuple(hoomd.md.pair.OPP, dict(zip(combos, opp_valid_param_dicts)),
                   {}))
    twf_arg_dict = {
        'sigma': [0.1, 0.2, 0.5],
        'epsilon': [0.1, 0.5, 2.0],
        'alpha': [15.0, 12.0, 8.0]
    }
    twf_valid_param_dicts = _make_valid_param_dicts(twf_arg_dict)
<<<<<<< HEAD
    valid_params_list.append(paramtuple(hoomd.md.pair.TWF,
                                        dict(zip(combos,
                                                 twf_valid_param_dicts)),
                                        {}))

    rs = [np.arange(0, 2.6, 0.1),
          np.linspace(0.5, 2.5, 25),
          np.arange(0.8, 2.6, 0.1)]
    # Vs = [0.1 * (rs[0]**2 - rs[0]),
    #       5 * ((rs[1] / 10)**12 - (rs[1] / 10)**6),
    #       0.1 * ((2.5 - rs[2])**2 - (2.5 - rs[2]))]
    Vs = [r[::-1] * 5 for r in rs]
    Fs = [-1 * np.diff(V) / np.diff(r) for V, r in zip(Vs, rs)]
    table_arg_dict = {'V': [V[:-1] for V in Vs],
                      'F': Fs,
                      'r_min': [r[0] for r in rs]}
    table_valid_param_dicts = _make_valid_param_dicts(table_arg_dict)
    valid_params_list.append(paramtuple(hoomd.md.pair.Table,
                                        dict(zip(combos,
                                                 table_valid_param_dicts)),
                                        {}))
=======
    valid_params_list.append(
        paramtuple(hoomd.md.pair.TWF, dict(zip(combos, twf_valid_param_dicts)),
                   {}))
>>>>>>> df9b4d1c
    return valid_params_list


@pytest.fixture(scope="function",
                params=_valid_params(),
                ids=(lambda x: x[0].__name__))
def valid_params(request):
    return deepcopy(request.param)


def test_valid_params(valid_params):
    pot = valid_params.pair_potential(**valid_params.extra_args,
                                      nlist=md.nlist.Cell(),
                                      r_cut=2.5)
    for pair in valid_params.pair_potential_params:
        pot.params[pair] = valid_params.pair_potential_params[pair]
    assert _equivalent_data_structures(valid_params.pair_potential_params,
                                       pot.params.to_dict())


def _update_snap(pair_potential, snap):
    if (any(name in str(pair_potential) for name in ['Ewald']) and snap.exists):
        snap.particles.charge[:] = 1.
    if 'SLJ' in str(pair_potential) and snap.exists:
        snap.particles.diameter[:] = 2
    if 'DLVO' in str(pair_potential) and snap.exists:
        snap.particles.diameter[0] = 0.2
        snap.particles.diameter[1] = 0.5


def _skip_if_triplet_gpu_mpi(sim, pair_potential):
    """Determines if the simulation is able to run this pair potential."""
    if (isinstance(sim.device, hoomd.device.GPU)
            and sim.device.communicator.num_ranks > 1
            and issubclass(pair_potential, hoomd.md.many_body.Triplet)):
        pytest.skip("Cannot run triplet potentials with GPU+MPI enabled")


def test_attached_params(simulation_factory, lattice_snapshot_factory,
                         valid_params):
    pair_potential, pair_potential_dict, extra_args = valid_params
    pair_keys = valid_params.pair_potential_params.keys()
    particle_types = list(set(itertools.chain.from_iterable(pair_keys)))
    pot = valid_params.pair_potential(**valid_params.extra_args,
                                      nlist=md.nlist.Cell(),
                                      r_cut=2.5)
    pot.params = valid_params.pair_potential_params

    snap = lattice_snapshot_factory(particle_types=particle_types,
                                    n=10,
                                    a=1.5,
                                    r=0.01)

    _update_snap(valid_params.pair_potential, snap)
    if snap.exists:
        snap.particles.typeid[:] = np.random.randint(0,
                                                     len(snap.particles.types),
                                                     snap.particles.N)
    sim = simulation_factory(snap)
    _skip_if_triplet_gpu_mpi(sim, valid_params.pair_potential)
    sim.operations.integrator = hoomd.md.Integrator(dt=0.005)
    sim.operations.integrator.forces.append(pot)
    sim.run(1)
    assert _equivalent_data_structures(valid_params.pair_potential_params,
                                       pot.params.to_dict())


def test_run(simulation_factory, lattice_snapshot_factory, valid_params):
    pair_keys = valid_params.pair_potential_params.keys()
    particle_types = list(set(itertools.chain.from_iterable(pair_keys)))
    pot = valid_params.pair_potential(**valid_params.extra_args,
                                      nlist=md.nlist.Cell(),
                                      r_cut=2.5)
    pot.params = valid_params.pair_potential_params

    snap = lattice_snapshot_factory(particle_types=particle_types,
                                    n=7,
                                    a=1.7,
                                    r=0.01)
    if snap.exists:
        snap.particles.typeid[:] = np.random.randint(0,
                                                     len(snap.particles.types),
                                                     snap.particles.N)
    sim = simulation_factory(snap)
    _skip_if_triplet_gpu_mpi(sim, valid_params.pair_potential)

    integrator = hoomd.md.Integrator(dt=0.005)
    integrator.forces.append(pot)
    integrator.methods.append(
        hoomd.md.methods.Langevin(hoomd.filter.All(), kT=1))
    sim.operations.integrator = integrator
    sim.operations._schedule()
    old_snap = sim.state.snapshot
    sim.run(2)
    new_snap = sim.state.snapshot
    if new_snap.exists:
        assert not np.allclose(new_snap.particles.position,
                               old_snap.particles.position)


def test_energy_shifting(simulation_factory, two_particle_snapshot_factory):
    # A subtle bug existed where we used "shifted" instead of "shift" in Python
    # and in C++ we used else if clauses with no error raised if the set Python
    # mode fell through. This means the actual shift mode was not set.
    pytest.skip("Test is broken.")

    def S_r(r, r_cut, r_on):  # noqa: N802 - allow uppercase function name
        if r < r_on:
            return 1
        elif r > r_cut:
            return 0
        numerator = ((r_cut**2 - r**2)**2) * (r_cut**2 + 2 * r**2 - 3 * r_on**2)
        denominator = (r_cut**2 - r_on**2)**3
        return numerator / denominator

    r_cut = 2.5
    r_on = 0.5
    r = 1.0

    lj = md.pair.LJ(nlist=md.nlist.Cell(), r_cut=r_cut)
    lj.params[('A', 'A')] = {'sigma': 1, 'epsilon': 0.5}

    sim = simulation_factory(two_particle_snapshot_factory(dimensions=3, d=r))

    integrator = md.Integrator(dt=0.005)
    integrator.forces.append(lj)
    integrator.methods.append(
        hoomd.md.methods.Langevin(hoomd.filter.All(), kT=1))
    sim.operations.integrator = integrator
    sim.run(0)

    energies = sim.operations.integrator.forces[0].energies
    if energies is not None:
        E_r = sum(energies)

    snap = sim.state.snapshot
    if snap.exists:
        snap.particles.position[0] = [0, 0, .1]
        snap.particles.position[1] = [0, 0, r_cut + .1]
    sim.state.snapshot = snap
    energies = sim.operations.integrator.forces[0].energies
    if energies is not None:
        E_rcut = sum(energies)

    lj_shift = md.pair.LJ(nlist=md.nlist.Cell(), mode='shift', r_cut=r_cut)
    lj_shift.params[('A', 'A')] = {'sigma': 1, 'epsilon': 0.5}
    integrator = md.Integrator(dt=0.005)
    integrator.forces.append(lj_shift)
    integrator.methods.append(
        hoomd.md.methods.Langevin(hoomd.filter.All(), kT=1))
    sim.operations.integrator = integrator
    sim.run(0)

    snap = sim.state.snapshot
    if snap.exists:
        snap.particles.position[0] = [0, 0, .1]
        snap.particles.position[1] = [0, 0, r + .1]
    sim.state.snapshot = snap

    energies = sim.operations.integrator.forces[0].energies
    if energies is not None:
        assert sum(energies) == E_r - E_rcut

    lj_xplor = md.pair.LJ(nlist=md.nlist.Cell(), mode='xplor', r_cut=r_cut)
    lj_xplor.params[('A', 'A')] = {'sigma': 1, 'epsilon': 0.5}
    lj_xplor.r_on[('A', 'A')] = 0.5
    integrator = md.Integrator(dt=0.005)
    integrator.forces.append(lj_xplor)
    integrator.methods.append(
        hoomd.md.methods.Langevin(hoomd.filter.All(), kT=1))

    sim.operations.integrator = integrator
    sim.run(0)

    energies = sim.operations.integrator.forces[0].energies
    if energies is not None:
        xplor_E = sum(energies)
        assert xplor_E == E_r * S_r(r, r_cut, r_on)

        lj_xplor.r_on[('A', 'A')] = 3.0
        assert sum(energies) == E_r - E_rcut


def _calculate_force(sim):
    """Calculate the forces in a two particle simulation frame.

    Finds the negative derivative of energy divided by inter-particle distance
    """
    snap = sim.state.snapshot
    if snap.exists:
        initial_pos = snap.particles.position
        snap.particles.position[1] = initial_pos[1] * 0.99999999
    sim.state.snapshot = snap
    E0 = sim.operations.integrator.forces[0].energies
    snap = sim.state.snapshot
    if snap.exists:
        pos = snap.particles.position
        r0 = pos[0] - pos[1]
        mag_r0 = np.linalg.norm(r0)
        direction = r0 / mag_r0

        snap.particles.position[1] = initial_pos[1] * 1.00000001
    sim.state.snapshot = snap
    E1 = sim.operations.integrator.forces[0].energies
    snap = sim.state.snapshot
    if snap.exists:
        pos = snap.particles.position
        mag_r1 = np.linalg.norm(pos[0] - pos[1])

        Fa = -1 * ((E1[0] - E0[0]) / (mag_r1 - mag_r0)) * 2 * direction
        Fb = -1 * ((E1[1] - E0[1]) / (mag_r1 - mag_r0)) * 2 * direction * -1
    snap = sim.state.snapshot
    if snap.exists:
        snap.particles.position[1] = initial_pos[1]
    sim.state.snapshot = snap
    if sim.state.snapshot.exists:
        return Fa, Fb
    else:
        return 0, 0  # return dummy values if not on rank 1


def test_force_energy_relationship(simulation_factory,
                                   two_particle_snapshot_factory, valid_params):
    # don't really test DPD and DPDLJ for this test
    pot_name = valid_params.pair_potential.__name__
    if any(pot_name == name for name in ["DPD", "DPDLJ"]):
        pytest.skip("Cannot test force energy relationship for " + pot_name
                    + " pair force")

    pair_keys = valid_params.pair_potential_params.keys()
    particle_types = list(set(itertools.chain.from_iterable(pair_keys)))
    pot = valid_params.pair_potential(**valid_params.extra_args,
                                      nlist=md.nlist.Cell(),
                                      r_cut=2.5)
    for pair in valid_params.pair_potential_params:
        pot.params[pair] = valid_params.pair_potential_params[pair]

    snap = two_particle_snapshot_factory(particle_types=particle_types, d=1.5)
    _update_snap(valid_params.pair_potential, snap)
    sim = simulation_factory(snap)
    _skip_if_triplet_gpu_mpi(sim, valid_params.pair_potential)
    integrator = md.Integrator(dt=0.005)
    integrator.forces.append(pot)
    integrator.methods.append(
        hoomd.md.methods.Langevin(hoomd.filter.All(), kT=1))
    sim.operations.integrator = integrator
    sim.run(0)
    for pair in valid_params.pair_potential_params:
        snap = sim.state.snapshot
        if snap.exists:
            snap.particles.typeid[0] = particle_types.index(pair[0])
            snap.particles.typeid[1] = particle_types.index(pair[1])
        sim.state.snapshot = snap

        calculated_forces = _calculate_force(sim)
        sim_forces = sim.operations.integrator.forces[0].forces
        if sim_forces is not None:
            np.testing.assert_allclose(calculated_forces[0],
                                       sim_forces[0],
                                       rtol=1e-05)
            np.testing.assert_allclose(calculated_forces[1],
                                       sim_forces[1],
                                       rtol=1e-05)


def _forces_and_energies():
    """Return reference force and energy values.

    Reference force and energy values were calculated using Mathematica 12.1.1
    and then stored in the json file below. Values were calculated at
    distances of 0.75 and 1.5 for each argument dictionary
    """
    FEtuple = namedtuple('FEtuple', [
        'pair_potential', 'pair_potential_params', 'extra_args', 'forces',
        'energies'
    ])

    path = Path(__file__).parent / "forces_and_energies.json"

    def json_with_inf(val):
        if isinstance(val, str):
            if val.lower() == "infinity":
                return np.inf
            elif val.lower() == "neg_infinity":
                return -np.inf
        else:
            return val

    with path.open() as f:
        F_and_E = json.load(f)
        param_list = []
        for pot in F_and_E.keys():
            if pot[0].isalpha():
                kT_dict = {'DPD': {'kT': 2}, 'DPDLJ': {'kT': 1}}.get(pot, {})
                for i in range(3):
                    param_list.append(
                        FEtuple(getattr(md.pair, pot),
                                F_and_E[pot]["params"][i], kT_dict, [
                                    json_with_inf(v)
                                    for v in F_and_E[pot]["forces"][i]
                                ], [
                                    json_with_inf(v)
                                    for v in F_and_E[pot]["energies"][i]
                                ]))
    return param_list


def isclose(value, reference, rtol=5e-6):
    """Return if two values are close while automatically managing atol."""
    if isinstance(reference, (Sequence, np.ndarray)):
        ref = np.asarray(reference, np.float64)
        val = np.asarray(reference, np.float64)
        min_value = np.min(np.abs(reference))
        atol = 1e-6 if min_value == 0 else min_value / 1e4
        return np.allclose(val, ref, rtol=rtol, atol=atol, equal_nan=True)
    else:
        atol = 1e-6 if reference == 0 else 0
        return math.isclose(value, reference, rel_tol=rtol, abs_tol=atol)


# We ignore this warning raise by NumPy so we can test the use of infinity in
# some pair potentials currently TWF. This is used when the force from the JSON
# file needs to be multipled by r to compare with the computed force of the
# simulation.
@pytest.mark.filterwarnings("ignore:invalid value encountered in multiply")
@pytest.mark.parametrize("forces_and_energies",
                         _forces_and_energies(),
                         ids=lambda x: x.pair_potential.__name__)
def test_force_energy_accuracy(simulation_factory,
                               two_particle_snapshot_factory,
                               forces_and_energies):
    pot_name = forces_and_energies.pair_potential.__name__
    if pot_name == "DPD" or pot_name == "DPDLJ":
        pytest.skip("Cannot test force energy accuracy for " + pot_name
                    + " pair force")

    pot = forces_and_energies.pair_potential(**forces_and_energies.extra_args,
                                             nlist=md.nlist.Cell(),
                                             r_cut=2.5,
                                             mode='none')
    pot.params[('A', 'A')] = forces_and_energies.pair_potential_params
    snap = two_particle_snapshot_factory(particle_types=['A'], d=0.75)
    _update_snap(forces_and_energies.pair_potential, snap)
    sim = simulation_factory(snap)
    integrator = md.Integrator(dt=0.005)
    integrator.forces.append(pot)
    integrator.methods.append(
        hoomd.md.methods.Langevin(hoomd.filter.All(), kT=1))
    sim.operations.integrator = integrator
    sim.run(0)
    particle_distances = [0.75, 1.5]
    for i in range(len(particle_distances)):
        d = particle_distances[i]
        r = np.array([0, 0, d]) / d
        snap = sim.state.snapshot
        if snap.exists:
            snap.particles.position[0] = [0, 0, .1]
            snap.particles.position[1] = [0, 0, d + .1]
        sim.state.snapshot = snap
        sim_energies = sim.operations.integrator.forces[0].energies
        sim_forces = sim.operations.integrator.forces[0].forces
        if sim_energies is not None:
            assert isclose(sum(sim_energies), forces_and_energies.energies[i])
            assert isclose(sim_forces[0], forces_and_energies.forces[i] * r)
            assert isclose(sim_forces[0], -forces_and_energies.forces[i] * r)


# Test logging
@pytest.mark.parametrize(
    'cls, expected_namespace, expected_loggables',
    zip((md.pair.Pair, md.pair.aniso.AnisotropicPair, md.many_body.Triplet),
        (('md', 'pair'), ('md', 'pair', 'aniso'), ('md', 'many_body')),
        itertools.repeat({
            'energy': {
                'category': LoggerCategories.scalar,
                'default': True
            },
            'energies': {
                'category': LoggerCategories.particle,
                'default': True
            },
            'forces': {
                'category': LoggerCategories.particle,
                'default': True
            },
            'torques': {
                'category': LoggerCategories.particle,
                'default': True
            },
            'virials': {
                'category': LoggerCategories.particle,
                'default': True
            },
        })))
def test_logging(cls, expected_namespace, expected_loggables):
    logging_check(cls, expected_namespace, expected_loggables)


def test_pickling(simulation_factory, two_particle_snapshot_factory,
                  valid_params):
    sim = simulation_factory(two_particle_snapshot_factory())
    _skip_if_triplet_gpu_mpi(sim, valid_params.pair_potential)
    pot = valid_params.pair_potential(**valid_params.extra_args,
                                      nlist=md.nlist.Cell(),
                                      r_cut=2.5)
    for pair in valid_params.pair_potential_params:
        pot.params[pair] = valid_params.pair_potential_params[pair]
    pickling_check(pot)
    integrator = hoomd.md.Integrator(0.05, forces=[pot])
    sim.operations.integrator = integrator
    sim.run(0)
    pickling_check(pot)<|MERGE_RESOLUTION|>--- conflicted
+++ resolved
@@ -275,12 +275,11 @@
     opp_invalid_dicts = _make_invalid_param_dict(opp_valid_dict)
     invalid_params_list.extend(
         _make_invalid_params(opp_invalid_dicts, hoomd.md.pair.OPP, {}))
+
     twf_valid_dict = {'sigma': 1.0, 'epsilon': 1.0, 'alpha': 15}
     twf_invalid_dicts = _make_invalid_param_dict(twf_valid_dict)
-<<<<<<< HEAD
-    invalid_params_list.extend(_make_invalid_params(twf_invalid_dicts,
-                                                    hoomd.md.pair.TWF,
-                                                    {}))
+    invalid_params_list.extend(
+        _make_invalid_params(twf_invalid_dicts, hoomd.md.pair.TWF, {}))
 
     table_valid_dict = {'V': np.arange(0, 20, 1) / 10,
                         'F': np.asarray(20 * [-1.9 / 2.5]),
@@ -290,10 +289,6 @@
                                                     hoomd.md.pair.Table,
                                                     {}))
 
-=======
-    invalid_params_list.extend(
-        _make_invalid_params(twf_invalid_dicts, hoomd.md.pair.TWF, {}))
->>>>>>> df9b4d1c
     tersoff_valid_dict = {
         'cutoff_thickness': 1.0,
         'magnitudes': (5.0, 2.0),
@@ -569,24 +564,20 @@
     valid_params_list.append(
         paramtuple(hoomd.md.pair.OPP, dict(zip(combos, opp_valid_param_dicts)),
                    {}))
+
     twf_arg_dict = {
         'sigma': [0.1, 0.2, 0.5],
         'epsilon': [0.1, 0.5, 2.0],
         'alpha': [15.0, 12.0, 8.0]
     }
     twf_valid_param_dicts = _make_valid_param_dicts(twf_arg_dict)
-<<<<<<< HEAD
-    valid_params_list.append(paramtuple(hoomd.md.pair.TWF,
-                                        dict(zip(combos,
-                                                 twf_valid_param_dicts)),
-                                        {}))
+    valid_params_list.append(
+        paramtuple(hoomd.md.pair.TWF, dict(zip(combos, twf_valid_param_dicts)),
+                   {}))
 
     rs = [np.arange(0, 2.6, 0.1),
           np.linspace(0.5, 2.5, 25),
           np.arange(0.8, 2.6, 0.1)]
-    # Vs = [0.1 * (rs[0]**2 - rs[0]),
-    #       5 * ((rs[1] / 10)**12 - (rs[1] / 10)**6),
-    #       0.1 * ((2.5 - rs[2])**2 - (2.5 - rs[2]))]
     Vs = [r[::-1] * 5 for r in rs]
     Fs = [-1 * np.diff(V) / np.diff(r) for V, r in zip(Vs, rs)]
     table_arg_dict = {'V': [V[:-1] for V in Vs],
@@ -597,11 +588,6 @@
                                         dict(zip(combos,
                                                  table_valid_param_dicts)),
                                         {}))
-=======
-    valid_params_list.append(
-        paramtuple(hoomd.md.pair.TWF, dict(zip(combos, twf_valid_param_dicts)),
-                   {}))
->>>>>>> df9b4d1c
     return valid_params_list
 
 
