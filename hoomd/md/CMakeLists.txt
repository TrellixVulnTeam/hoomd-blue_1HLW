--- conflicted
+++ resolved
@@ -346,11 +346,8 @@
           force.py
           improper.py
           integrate.py
-<<<<<<< HEAD
           manifold.py
-=======
           many_body.py
->>>>>>> f8c1c45b
           methods.py
           nlist.py
           update.py
