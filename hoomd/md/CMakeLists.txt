--- conflicted
+++ resolved
@@ -3,16 +3,13 @@
 set(_md_sources module-md.cc
                    ActiveForceCompute.cc
                    ActiveRotationalDiffusionUpdater.cc
-<<<<<<< HEAD
                    AreaConservationMeshForceCompute.cc
-=======
                    AlchemostatTwoStep.cc
                    AnisoPotentialPairALJ2.cc
                    AnisoPotentialPairALJ3.cc
                    AnisoPotentialPairDipole.cc
                    AnisoPotentialPairGB.cc
                    AlchemyData.cc
->>>>>>> f5f8207a
                    BondTablePotential.cc
                    CommunicatorGrid.cc
                    ComputeThermo.cc
@@ -221,14 +218,11 @@
 
 if (ENABLE_HIP)
 list(APPEND _md_sources ActiveForceComputeGPU.cc
-<<<<<<< HEAD
                            AreaConservationMeshForceComputeGPU.cc
-=======
                            AnisoPotentialPairALJ2GPU.cc
                            AnisoPotentialPairALJ3GPU.cc
                            AnisoPotentialPairDipoleGPU.cc
                            AnisoPotentialPairGBGPU.cc
->>>>>>> f5f8207a
                            BondTablePotentialGPU.cc
                            CommunicatorGridGPU.cc
                            ComputeThermoGPU.cc
@@ -263,18 +257,11 @@
 endif()
 
 set(_md_cu_sources ActiveForceComputeGPU.cu
-<<<<<<< HEAD
-                      AllDriverAnisoPotentialPairGPU.cu
-                      AllDriverPotentialBondGPU.cu
-                      AllDriverPotentialSpecialPairGPU.cu
                       AreaConservationMeshForceComputeGPU.cu
-                      BuckinghamDriverPotentialPairGPU.cu
-=======
                       AnisoPotentialPairALJ2GPUKernel.cu
                       AnisoPotentialPairALJ3GPUKernel.cu
                       AnisoPotentialPairDipoleGPUKernel.cu
                       AnisoPotentialPairGBGPUKernel.cu
->>>>>>> f5f8207a
                       ComputeThermoGPU.cu
                       ComputeThermoHMAGPU.cu
                       BondTablePotentialGPU.cu
