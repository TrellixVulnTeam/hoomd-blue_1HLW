

set(_md_sources module-md.cc
                   ActiveForceCompute.cc
                   ActiveRotationalDiffusionUpdater.cc
                   AreaConservationMeshForceCompute.cc
                   BondTablePotential.cc
                   CommunicatorGrid.cc
                   ComputeThermo.cc
                   ComputeThermoHMA.cc
                   CosineSqAngleForceCompute.cc
                   CustomForceCompute.cc
                   EvaluatorWalls.cc
                   FIREEnergyMinimizer.cc
                   ForceComposite.cc
                   ForceDistanceConstraint.cc
                   HarmonicAngleForceCompute.cc
                   HarmonicDihedralForceCompute.cc
                   HarmonicImproperForceCompute.cc
                   HelfrichMeshForceCompute.cc
                   IntegrationMethodTwoStep.cc
                   IntegratorTwoStep.cc
                   ManifoldZCylinder.cc
                   ManifoldDiamond.cc
                   ManifoldEllipsoid.cc
                   ManifoldGyroid.cc
                   ManifoldXYPlane.cc
                   ManifoldPrimitive.cc
                   ManifoldSphere.cc
                   MeshDynamicBondUpdater.cc
                   MolecularForceCompute.cc
                   MuellerPlatheFlow.cc
                   NeighborListBinned.cc
                   NeighborList.cc
                   NeighborListStencil.cc
                   NeighborListTree.cc
                   OPLSDihedralForceCompute.cc
                   PPPMForceCompute.cc
                   TableAngleForceCompute.cc
                   TableDihedralForceCompute.cc
                   TriangleAreaConservationMeshForceCompute.cc
                   TwoStepBD.cc
                   TwoStepBerendsen.cc
                   TwoStepLangevinBase.cc
                   TwoStepLangevin.cc
                   TwoStepNPTMTK.cc
                   TwoStepNVE.cc
                   TwoStepNVTMTK.cc
                   TwoStepNVTAlchemy.cc
                   WallData.cc
		   VolumeConservationMeshForceCompute.cc
                   ZeroMomentumUpdater.cc
                   )

set(_md_headers ActiveForceComputeGPU.h
                ActiveForceCompute.h
                ActiveForceConstraintCompute.h
                ActiveForceConstraintComputeGPU.h
                ActiveForceConstraintComputeGPU.cuh
                ActiveRotationalDiffusionUpdater.h
                AlchemyData.h
                AllAnisoPairPotentials.h
                AllBondPotentials.h
                AllExternalPotentials.h
                AllPairPotentials.h
                AllSpecialPairPotentials.h
                AllTripletPotentials.h
                AnisoPotentialPairGPU.cuh
                AnisoPotentialPairGPU.h
                AnisoPotentialPair.h
                AreaConservationMeshForceCompute.h
                AreaConservationMeshForceComputeGPU.h
                AreaConservationMeshForceComputeGPU.cuh
                BondTablePotentialGPU.h
                BondTablePotential.h
                CommunicatorGridGPU.h
                CommunicatorGrid.h
                ComputeThermoGPU.cuh
                ComputeThermoGPU.h
                ComputeThermoHMAGPU.cuh
                ComputeThermoHMAGPU.h
                ComputeThermo.h
                ComputeThermoHMA.h
                ComputeThermoTypes.h
                ComputeThermoHMATypes.h
                CosineSqAngleForceComputeGPU.h
                CosineSqAngleForceCompute.h
                CustomForceCompute.h
                EvaluatorBondFENE.h
                EvaluatorBondHarmonic.h
                EvaluatorBondTether.h
                EvaluatorSpecialPairLJ.h
                EvaluatorSpecialPairCoulomb.h
                EvaluatorExternalElectricField.h
                EvaluatorExternalPeriodic.h
                EvaluatorPairALJ.h
                EvaluatorPairBuckingham.h
                EvaluatorPairDipole.h
                EvaluatorPairDLVO.h
                EvaluatorPairDPDLJThermo.h
                EvaluatorPairDPDThermo.h
                EvaluatorPairEwald.h
                EvaluatorPairForceShiftedLJ.h
                EvaluatorPairGauss.h
                EvaluatorPairGB.h
                EvaluatorPairLJ.h
                EvaluatorPairLJ1208.h
                EvaluatorPairLJ0804.h
                EvaluatorPairMie.h
                EvaluatorPairExpandedMie.h
                EvaluatorPairMoliere.h
                EvaluatorPairMorse.h
                EvaluatorPairOPP.h
                EvaluatorPairFourier.h
                EvaluatorPairReactionField.h
                EvaluatorPairExpandedLJ.h
                EvaluatorPairTable.h
                EvaluatorPairTWF.h
                EvaluatorPairYukawa.h
                EvaluatorPairZBL.h
                EvaluatorTersoff.h
                EvaluatorWalls.h
                FIREEnergyMinimizerGPU.h
                FIREEnergyMinimizer.h
                ForceCompositeGPU.h
                ForceComposite.h
                ForceDistanceConstraintGPU.h
                ForceDistanceConstraint.h
                HarmonicAngleForceComputeGPU.h
                HarmonicAngleForceCompute.h
                HarmonicDihedralForceComputeGPU.h
                HarmonicDihedralForceCompute.h
                HarmonicImproperForceComputeGPU.h
                HarmonicImproperForceCompute.h
		HelfrichMeshForceComputeGPU.h
		HelfrichMeshForceCompute.h
                IntegrationMethodTwoStep.h
                IntegratorTwoStep.h
                ManifoldZCylinder.h
                ManifoldDiamond.h
                ManifoldEllipsoid.h
                ManifoldGyroid.h
                ManifoldXYPlane.h
                ManifoldPrimitive.h
                ManifoldSphere.h
                MeshDynamicBondUpdater.h
                MolecularForceCompute.cuh
                MolecularForceCompute.h
                MuellerPlatheFlowEnum.h
                MuellerPlatheFlow.h
                MuellerPlatheFlowGPU.h
                NeighborListBinned.h
                NeighborListGPUBinned.h
                NeighborListGPU.h
                NeighborListGPUStencil.h
                NeighborListGPUTree.h
                NeighborList.h
                NeighborListStencil.h
                NeighborListTree.h
                OPLSDihedralForceComputeGPU.h
                OPLSDihedralForceCompute.h
                PotentialBondGPU.h
                PotentialBondGPU.cuh
                PotentialBond.h
                PotentialExternalGPU.h
                PotentialExternalGPU.cuh
                PotentialExternal.h
                PotentialPairAlchemical.h
                PotentialPairAlchemicalNormalized.h
                PotentialPairDPDThermoGPU.h
                PotentialPairDPDThermoGPU.cuh
                PotentialPairDPDThermo.h
                PotentialPairGPU.h
                PotentialPairGPU.cuh
                PotentialPair.h
                PotentialSpecialPairGPU.h
                PotentialSpecialPair.h
                PotentialTersoffGPU.h
                PotentialTersoff.h
                PPPMForceComputeGPU.h
                PPPMForceCompute.h
                TableAngleForceComputeGPU.h
                TableAngleForceCompute.h
                TableDihedralForceComputeGPU.h
                TableDihedralForceCompute.h
                TriangleAreaConservationMeshForceCompute.h
                TriangleAreaConservationMeshForceComputeGPU.h
                TriangleAreaConservationMeshForceComputeGPU.cuh
                TwoStepBDGPU.h
                TwoStepRATTLEBDGPU.h
                TwoStepRATTLEBDGPU.cuh
                TwoStepBD.h
                TwoStepRATTLEBD.h
                TwoStepBerendsenGPU.h
                TwoStepBerendsen.h
                TwoStepLangevinBase.h
                TwoStepLangevinGPU.h
                TwoStepRATTLELangevinGPU.h
                TwoStepRATTLELangevinGPU.cuh
                TwoStepLangevin.h
                TwoStepRATTLELangevin.h
                TwoStepNPTMTKGPU.h
                TwoStepNPTMTK.h
                TwoStepRATTLENVEGPU.h
                TwoStepRATTLENVEGPU.cuh
                TwoStepRATTLENVE.h
                TwoStepNVEGPU.h
                TwoStepNVE.h
                TwoStepNVTMTKGPU.h
                TwoStepNVTMTK.h
<<<<<<< HEAD
		VolumeConservationMeshForceCompute.h
		VolumeConservationMeshForceComputeGPU.h
                AlchemostatTwoStep.h
=======
>>>>>>> 6ba39b96
                TwoStepNVTAlchemy.h
		VolumeConservationMeshForceCompute.h
		VolumeConservationMeshForceComputeGPU.h
                AlchemostatTwoStep.h
                WallData.h
                ZeroMomentumUpdater.h
                )

if (ENABLE_HIP)
list(APPEND _md_sources ActiveForceComputeGPU.cc
                           AreaConservationMeshForceComputeGPU.cc
                           BondTablePotentialGPU.cc
                           CommunicatorGridGPU.cc
                           ComputeThermoGPU.cc
                           ComputeThermoHMAGPU.cc
                           FIREEnergyMinimizerGPU.cc
                           ForceCompositeGPU.cc
                           ForceDistanceConstraintGPU.cc
                           HarmonicAngleForceComputeGPU.cc
                           HarmonicDihedralForceComputeGPU.cc
                           HarmonicImproperForceComputeGPU.cc
			   HelfrichMeshForceComputeGPU.cc
                           MolecularForceCompute.cu
                           NeighborListGPU.cc
                           NeighborListGPUBinned.cc
                           NeighborListGPUStencil.cc
                           NeighborListGPUTree.cc
                           OPLSDihedralForceComputeGPU.cc
                           PPPMForceComputeGPU.cc
                           TableAngleForceComputeGPU.cc
                           TableDihedralForceComputeGPU.cc
                           TriangleAreaConservationMeshForceComputeGPU.cc
                           TwoStepBDGPU.cc
                           TwoStepBerendsenGPU.cc
                           TwoStepLangevinGPU.cc
                           TwoStepNPTMTKGPU.cc
                           TwoStepNVEGPU.cc
                           TwoStepNVTMTKGPU.cc
			   VolumeConservationMeshForceComputeGPU.cc
                           MuellerPlatheFlowGPU.cc
                           CosineSqAngleForceComputeGPU.cc
                           )
endif()

set(_md_cu_sources ActiveForceComputeGPU.cu
                      AllDriverAnisoPotentialPairGPU.cu
                      AllDriverPotentialBondGPU.cu
                      AllDriverPotentialSpecialPairGPU.cu
                      AreaConservationMeshForceComputeGPU.cu
                      BuckinghamDriverPotentialPairGPU.cu
                      ComputeThermoGPU.cu
                      ComputeThermoHMAGPU.cu
                      DLVODriverPotentialPairGPU.cu
                      DPDLJThermoDriverPotentialPairGPU.cu
                      DPDThermoDriverPotentialPairGPU.cu
                      EwaldDriverPotentialPairGPU.cu
                      ForceShiftedLJDriverPotentialPairGPU.cu
                      GaussDriverPotentialPairGPU.cu
                      LJDriverPotentialPairGPU.cu
                      LJGaussDriverPotentialPairGPU.cu
                      MieDriverPotentialPairGPU.cu
		      ExpandedMieDriverPotentialPairGPU.cu
                      MoliereDriverPotentialPairGPU.cu
                      MorseDriverPotentialPairGPU.cu
                      OPPDriverPotentialPairGPU.cu
                      TableDriverPotentialPairGPU.cu
                      TWFDriverPotentialPairGPU.cu
                      FourierDriverPotentialPairGPU.cu
                      PairLJ1208DriverPotentialPairGPU.cu
                      PairLJ0804DriverPotentialPairGPU.cu
                      ReactionFieldDriverPotentialPairGPU.cu
                      ExpandedLJDriverPotentialPairGPU.cu
                      YukawaDriverPotentialPairGPU.cu
                      ZBLDriverPotentialPairGPU.cu
                      BondTablePotentialGPU.cu
                      CommunicatorGridGPU.cu
                      DriverTersoffGPU.cu
                      FIREEnergyMinimizerGPU.cu
                      ForceCompositeGPU.cu
                      ForceDistanceConstraintGPU.cu
                      HarmonicAngleForceGPU.cu
                      HarmonicDihedralForceGPU.cu
                      HarmonicImproperForceGPU.cu
		      HelfrichMeshForceComputeGPU.cu
                      MolecularForceCompute.cu
                      NeighborListGPUBinned.cu
                      NeighborListGPU.cu
                      NeighborListGPUStencil.cu
                      NeighborListGPUTree.cu
                      OPLSDihedralForceGPU.cu
                      PotentialExternalGPU.cu
                      PPPMForceComputeGPU.cu
                      TableAngleForceGPU.cu
                      TableDihedralForceGPU.cu
                      TriangleAreaConservationMeshForceComputeGPU.cu
                      TwoStepBDGPU.cu
                      TwoStepBerendsenGPU.cu
                      TwoStepLangevinGPU.cu
                      TwoStepRATTLELangevinGPU.cu
                      TwoStepNPTMTKGPU.cu
                      TwoStepNVEGPU.cu
                      TwoStepRATTLENVEGPU.cu
                      TwoStepNVTMTKGPU.cu
		      VolumeConservationMeshForceComputeGPU.cu
                      MuellerPlatheFlowGPU.cu
                      CosineSqAngleForceGPU.cu
                      all_kernels_diamond_manifold.cu
                      all_kernels_ellipsoid_manifold.cu
                      all_kernels_gyroid_manifold.cu
                      all_kernels_primitive_manifold.cu
                      all_kernels_sphere_manifold.cu
                      all_kernels_xyplane_manifold.cu
                      all_kernels_zcylinder_manifold.cu
                      all_kernels_active_diamond_manifold.cu
                      all_kernels_active_ellipsoid_manifold.cu
                      all_kernels_active_gyroid_manifold.cu
                      all_kernels_active_primitive_manifold.cu
                      all_kernels_active_sphere_manifold.cu
                      all_kernels_active_xyplane_manifold.cu
                      all_kernels_active_zcylinder_manifold.cu
                      )

if (ENABLE_HIP)
set(_cuda_sources ${_md_cu_sources} ${DFFT_CU_SOURCES})
endif (ENABLE_HIP)

pybind11_add_module(_md SHARED ${_md_sources} ${_cuda_sources} ${DFFT_SOURCES} ${_md_headers} NO_EXTRAS)
# alias into the HOOMD namespace so that plugins and symlinked components both work
add_library(HOOMD::_md ALIAS _md)

if(APPLE)
set_target_properties(_md PROPERTIES INSTALL_RPATH "@loader_path/..;@loader_path")
else()
set_target_properties(_md PROPERTIES INSTALL_RPATH "\$ORIGIN/..;\$ORIGIN")
endif()

# link the library to its dependencies
if (CUSOLVER_AVAILABLE)
    # CUDA 8.0 requires that we link in gomp
    target_link_libraries(_md PUBLIC _hoomd CUDA::cusolver CUDA::cusparse gomp)
else()
    target_link_libraries(_md PUBLIC _hoomd)
endif()
if (ENABLE_HIP)
    target_link_libraries(_md PRIVATE neighbor)
endif()

fix_cudart_rpath(_md)

# install the library
install(TARGETS _md EXPORT HOOMDTargets
        LIBRARY DESTINATION ${PYTHON_SITE_INSTALL_DIR}/md
        )

################ Python only modules
# copy python modules to the build directory to make it a working python package
set(files __init__.py
          angle.py
          bond.py
          compute.py
          constrain.py
          dihedral.py
          force.py
          improper.py
          integrate.py
          manifold.py
          many_body.py
          nlist.py
          update.py
          special_pair.py
    )

install(FILES ${files}
        DESTINATION ${PYTHON_SITE_INSTALL_DIR}/md
       )

copy_files_to_build("${files}" "md" "*.py")

# install headers in installation target
install(FILES ${_md_headers}
        DESTINATION ${PYTHON_SITE_INSTALL_DIR}/include/hoomd/md
       )

add_subdirectory(data)

add_subdirectory(pair)

add_subdirectory(methods)

add_subdirectory(mesh)

add_subdirectory(long_range)

add_subdirectory(external)
add_subdirectory(minimize)
add_subdirectory(alchemy)

if (BUILD_TESTING)
    # add_subdirectory(test-py)
    add_subdirectory(test)
endif()

add_subdirectory(pytest)

if (BUILD_VALIDATION)
    # add_subdirectory(validation)
endif()<|MERGE_RESOLUTION|>--- conflicted
+++ resolved
@@ -208,12 +208,6 @@
                 TwoStepNVE.h
                 TwoStepNVTMTKGPU.h
                 TwoStepNVTMTK.h
-<<<<<<< HEAD
-		VolumeConservationMeshForceCompute.h
-		VolumeConservationMeshForceComputeGPU.h
-                AlchemostatTwoStep.h
-=======
->>>>>>> 6ba39b96
                 TwoStepNVTAlchemy.h
 		VolumeConservationMeshForceCompute.h
 		VolumeConservationMeshForceComputeGPU.h
