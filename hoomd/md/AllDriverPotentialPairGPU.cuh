// Copyright (c) 2009-2022 The Regents of the University of Michigan.
// Part of HOOMD-blue, released under the BSD 3-Clause License.

/*! \file AllDriverPotentialPairGPU.cuh
    \brief Declares driver functions for computing all types of pair forces on the GPU
*/

#ifndef __ALL_DRIVER_POTENTIAL_PAIR_GPU_CUH__
#define __ALL_DRIVER_POTENTIAL_PAIR_GPU_CUH__

#include "EvaluatorPairBuckingham.h"
#include "EvaluatorPairDLVO.h"
#include "EvaluatorPairDPDLJThermo.h"
#include "EvaluatorPairDPDThermo.h"
#include "EvaluatorPairEwald.h"
#include "EvaluatorPairExpandedLJ.h"
#include "EvaluatorPairExpandedMie.h"
#include "EvaluatorPairForceShiftedLJ.h"
#include "EvaluatorPairFourier.h"
#include "EvaluatorPairGauss.h"
#include "EvaluatorPairLJ.h"
#include "EvaluatorPairLJ0804.h"
#include "EvaluatorPairLJ1208.h"
#include "EvaluatorPairLJGauss.h"
#include "EvaluatorPairMie.h"
#include "EvaluatorPairMoliere.h"
#include "EvaluatorPairMorse.h"
#include "EvaluatorPairOPP.h"
#include "EvaluatorPairReactionField.h"
#include "EvaluatorPairTWF.h"
#include "EvaluatorPairTable.h"
#include "EvaluatorPairYukawa.h"
#include "EvaluatorPairZBL.h"
#include "PotentialPairDPDThermoGPU.cuh"
#include "PotentialPairGPU.cuh"

namespace hoomd
    {
namespace md
    {
namespace kernel
    {
//! Compute lj pair forces on the GPU with PairEvaluatorLJ
hipError_t __attribute__((visibility("default")))
gpu_compute_ljtemp_forces(const pair_args_t& pair_args,
                          const EvaluatorPairLJ::param_type* d_params);

//! Compute gauss pair forces on the GPU with PairEvaluatorGauss
hipError_t __attribute__((visibility("default")))
gpu_compute_gauss_forces(const pair_args_t& pair_args,
                         const EvaluatorPairGauss::param_type* d_params);

//! Compute expanded lj pair forces on the GPU with PairEvaluatorExpandedLJ
hipError_t __attribute__((visibility("default")))
gpu_compute_expanded_lj_forces(const pair_args_t& pair_args,
                               const EvaluatorPairExpandedLJ::param_type* d_params);

//! Compute yukawa pair forces on the GPU with PairEvaluatorGauss
hipError_t __attribute__((visibility("default")))
gpu_compute_yukawa_forces(const pair_args_t& pair_args,
                          const EvaluatorPairYukawa::param_type* d_params);

//! Compute morse pair forces on the GPU with PairEvaluatorMorse
hipError_t __attribute__((visibility("default")))
gpu_compute_morse_forces(const pair_args_t& pair_args,
                         const EvaluatorPairMorse::param_type* d_params);

//! Compute dpd thermostat on GPU with PairEvaluatorDPDThermo
hipError_t __attribute__((visibility("default")))
gpu_compute_dpdthermodpd_forces(const dpd_pair_args_t& args,
                                const EvaluatorPairDPDThermo::param_type* d_params);

//! Compute dpd conservative force on GPU with PairEvaluatorDPDThermo
hipError_t __attribute__((visibility("default")))
gpu_compute_dpdthermo_forces(const pair_args_t& pair_args,
                             const EvaluatorPairDPDThermo::param_type* d_params);

//! Compute ewlad pair forces on the GPU with PairEvaluatorEwald
hipError_t __attribute__((visibility("default")))
gpu_compute_ewald_forces(const pair_args_t& pair_args,
                         const EvaluatorPairEwald::param_type* d_params);

//! Compute moliere pair forces on the GPU with EvaluatorPairMoliere
hipError_t __attribute__((visibility("default")))
gpu_compute_moliere_forces(const pair_args_t& pair_args,
                           const EvaluatorPairMoliere::param_type* d_params);

//! Compute zbl pair forces on the GPU with EvaluatorPairZBL
hipError_t __attribute__((visibility("default")))
gpu_compute_zbl_forces(const pair_args_t& pair_args, const EvaluatorPairZBL::param_type* d_params);

//! Compute dpdlj thermostat on GPU with PairEvaluatorDPDThermo
hipError_t __attribute__((visibility("default")))
gpu_compute_dpdljthermodpd_forces(const dpd_pair_args_t& args,
                                  const EvaluatorPairDPDLJThermo::param_type* d_params);

//! Compute dpdlj conservative force on GPU with PairEvaluatorDPDThermo
hipError_t __attribute__((visibility("default")))
gpu_compute_dpdljthermo_forces(const pair_args_t& args,
                               const EvaluatorPairDPDLJThermo::param_type* d_params);

//! Compute force shifted lj pair forces on the GPU with PairEvaluatorForceShiftedLJ
hipError_t __attribute__((visibility("default")))
gpu_compute_force_shifted_lj_forces(const pair_args_t& args,
                                    const EvaluatorPairForceShiftedLJ::param_type* d_params);

//! Compute mie potential pair forces on the GPU with PairEvaluatorMie
hipError_t __attribute__((visibility("default")))
gpu_compute_mie_forces(const pair_args_t& args, const EvaluatorPairMie::param_type* d_params);

//! Compute expanded mie potential pair forces on the GPU with PairEvaluatorExpandedMie
hipError_t __attribute__((visibility("default")))
gpu_compute_expanded_mie_forces(const pair_args_t& args,
                                const EvaluatorPairExpandedMie::param_type* d_params);

//! Compute reaction field potential pair forces on the GPU with PairEvaluatorReactionField
hipError_t __attribute__((visibility("default")))
gpu_compute_reaction_field_forces(const pair_args_t& args,
                                  const EvaluatorPairReactionField::param_type* d_params);

//! Compute buckingham pair forces on the GPU with PairEvaluatorBuckingham
hipError_t __attribute__((visibility("default")))
gpu_compute_buckingham_forces(const pair_args_t& pair_args,
                              const EvaluatorPairBuckingham::param_type* d_params);

//! Compute lj1208 pair forces on the GPU with PairEvaluatorLJ1208
hipError_t __attribute__((visibility("default")))
gpu_compute_lj1208_forces(const pair_args_t& pair_args,
                          const EvaluatorPairLJ1208::param_type* d_params);

//! Compute lj0804 pair forces on the GPU with PairEvaluatorLJ0804
hipError_t __attribute__((visibility("default")))
gpu_compute_lj0804_forces(const pair_args_t& pair_args,
                          const EvaluatorPairLJ0804::param_type* d_params);

//! Compute DLVO potential pair forces on the GPU with EvaluatorPairDLVO
hipError_t __attribute__((visibility("default")))
gpu_compute_dlvo_forces(const pair_args_t& args, const EvaluatorPairDLVO::param_type* d_params);

//! Compute Fourier potential pair forces on the GPU with PairEvaluatorFourier
hipError_t __attribute__((visibility("default")))
gpu_compute_fourier_forces(const pair_args_t& pair_args,
                           const EvaluatorPairFourier::param_type* d_params);

//! Compute oscillating pair potential forces on the GPU with EvaluatorPairOPP
hipError_t __attribute__((visibility("default")))
gpu_compute_opp_forces(const pair_args_t& pair_args, const EvaluatorPairOPP::param_type* d_params);

//! Compute tabulated pair potential forces on the GPU with EvaluatorPairTable
hipError_t __attribute__((visibility("default")))
gpu_compute_table_forces(const pair_args_t& pair_args,
                         const EvaluatorPairTable::param_type* d_params);

//! Compute oscillating pair potential forces on the GPU with EvaluatorPairOPP
hipError_t __attribute__((visibility("default")))
gpu_compute_twf_forces(const pair_args_t& pair_args, const EvaluatorPairTWF::param_type* d_params);

<<<<<<< HEAD
//! Compute lj gauss potential pair forces on the GPU with EvaluatorLJGauss
hipError_t __attribute__((visibility("default")))
gpu_compute_lj_gauss_forces(const pair_args_t& pair_args,
                            const EvaluatorPairLJGauss::param_type* d_params);
=======
    } // end namespace kernel
    } // end namespace md
    } // end namespace hoomd
>>>>>>> 34ec666a

#endif<|MERGE_RESOLUTION|>--- conflicted
+++ resolved
@@ -155,15 +155,13 @@
 hipError_t __attribute__((visibility("default")))
 gpu_compute_twf_forces(const pair_args_t& pair_args, const EvaluatorPairTWF::param_type* d_params);
 
-<<<<<<< HEAD
 //! Compute lj gauss potential pair forces on the GPU with EvaluatorLJGauss
 hipError_t __attribute__((visibility("default")))
 gpu_compute_lj_gauss_forces(const pair_args_t& pair_args,
                             const EvaluatorPairLJGauss::param_type* d_params);
-=======
+
     } // end namespace kernel
     } // end namespace md
     } // end namespace hoomd
->>>>>>> 34ec666a
 
 #endif