# Copyright (c) 2009-2018 The Regents of the University of Michigan
# This file is part of the HOOMD-blue project, released under the BSD 3-Clause License.

R""" Pair potentials.

Generally, pair forces are short range and are summed over all non-bonded particles
within a certain cutoff radius of each particle. Any number of pair forces
can be defined in a single simulation. The net force on each particle due to
all types of pair forces is summed.

Pair forces require that parameters be set for each unique type pair. Coefficients
are set through the aid of the :py:class:`coeff` class. To set this coefficients, specify
a pair force and save it in a variable::

    my_force = pair.some_pair_force(arguments...)

Then the coefficients can be set using the saved variable::

    my_force.pair_coeff.set('A', 'A', epsilon=1.0, sigma=1.0)
    my_force.pair_coeff.set('A', 'B', epsilon=1.0, sigma=2.0)
    my_force.pair_coeff.set('B', 'B', epsilon=2.0, sigma=1.0)

This example set the parameters *epsilon* and *sigma*
(which are used in :py:class:`lj`). Different pair forces require that different
coefficients are set. Check the documentation of each to see the definition
of the coefficients.
"""

from hoomd import _hoomd
from hoomd.md import _md
from hoomd.md import force;
from hoomd.md import nlist as nl # to avoid naming conflicts
import hoomd;

import math;
import sys;

from collections import OrderedDict

class coeff:
    R""" Define pair coefficients

    All pair forces use :py:class:`coeff` to specify the coefficients between different
    pairs of particles indexed by type. The set of pair coefficients is a symmetric
    matrix defined over all possible pairs of particle types.

    There are two ways to set the coefficients for a particular pair force.
    The first way is to save the pair force in a variable and call :py:meth:`set()` directly.

    The second method is to build the :py:class:`coeff` class first and then assign it to the
    pair force. There are some advantages to this method in that you could specify a
    complicated set of pair coefficients in a separate python file and import it into
    your job script.

    Example (**force_field.py**)::

        from hoomd import md
        my_coeffs = md.pair.coeff();
        my_force.pair_coeff.set('A', 'A', epsilon=1.0, sigma=1.0)
        my_force.pair_coeff.set('A', 'B', epsilon=1.0, sigma=2.0)
        my_force.pair_coeff.set('B', 'B', epsilon=2.0, sigma=1.0)

    Example job script::

        from hoomd import md
        import force_field

        .....
        my_force = md.pair.some_pair_force(arguments...)
        my_force.pair_coeff = force_field.my_coeffs

    """

    ## \internal
    # \brief Initializes the class
    # \details
    # The main task to be performed during initialization is just to init some variables
    # \param self Python required class instance variable
    def __init__(self):
        self.values = {};
        self.default_coeff = {}

    ## \internal
    # \brief Return a compact representation of the pair coefficients
    def get_metadata(self):
        # return list for easy serialization
        l = []
        for (a,b) in self.values:
            item = OrderedDict()
            item['typei'] = a
            item['typej'] = b
            for coeff in self.values[(a,b)]:
                item[coeff] = self.values[(a,b)][coeff]
            l.append(item)
        return l

    ## \var values
    # \internal
    # \brief Contains the matrix of set values in a dictionary

    ## \var default_coeff
    # \internal
    # \brief default_coeff['coeff'] lists the default value for \a coeff, if it is set

    ## \internal
    # \brief Sets a default value for a given coefficient
    # \details
    # \param name Name of the coefficient to for which to set the default
    # \param value Default value to set
    #
    # Some coefficients have reasonable default values and the user should not be burdened with typing them in
    # all the time. set_default_coeff() sets
    def set_default_coeff(self, name, value):
        self.default_coeff[name] = value;

    def set(self, a, b, **coeffs):
        R""" Sets parameters for one type pair.

        Args:
            a (str): First particle type in the pair (or a list of type names)
            b (str): Second particle type in the pair (or a list of type names)
            coeffs: Named coefficients (see below for examples)

        Calling :py:meth:`set()` results in one or more parameters being set for a single type pair
        or set of type pairs.
        Particle types are identified by name, and parameters are also added by name.
        Which parameters you need to specify depends on the pair force you are setting
        these coefficients for, see the corresponding documentation.

        All possible type pairs as defined in the simulation box must be specified before
        executing :py:class:`hoomd.run()`. You will receive an error if you fail to do so. It is not an error,
        however, to specify coefficients for particle types that do not exist in the simulation.
        This can be useful in defining a force field for many different types of particles even
        when some simulations only include a subset.

        There is no need to specify coefficients for both pairs 'A', 'B' and 'B', 'A'. Specifying
        only one is sufficient.

        To set the same coefficients between many particle types, provide a list of type names instead of a single
        one. All pairs between the two lists will be set to the same parameters.

        Examples::

            coeff.set('A', 'A', epsilon=1.0, sigma=1.0)
            coeff.set('B', 'B', epsilon=2.0, sigma=1.0)
            coeff.set('A', 'B', epsilon=1.5, sigma=1.0)
            coeff.set(['A', 'B', 'C', 'D'], 'F', epsilon=2.0)
            coeff.set(['A', 'B', 'C', 'D'], ['A', 'B', 'C', 'D'], epsilon=1.0)

            system = init.read_xml('init.xml')
            coeff.set(system.particles.types, system.particles.types, epsilon=2.0)
            coeff.set('A', system.particles.types, epsilon=1.2)

        Note:
            Single parameters can be updated. If both epsilon and sigma have already been
            set for a type pair, then executing ``coeff.set('A', 'B', epsilon=1.1)`` will update
            the value of epsilon and leave sigma as it was previously set.

        Some pair potentials assign default values to certain parameters. If the default setting for a given coefficient
        (as documented in the respective pair command) is not set explicitly, the default will be used.

        """
        hoomd.util.print_status_line();

        # listify the inputs
        a = hoomd.util.listify(a)
        b = hoomd.util.listify(b)

        for ai in a:
            for bi in b:
                self.set_single(ai, bi, coeffs);

    ## \internal
    # \brief Sets a single parameter
    def set_single(self, a, b, coeffs):
        a = str(a);
        b = str(b);

        # create the pair if it hasn't been created it
        if (not (a,b) in self.values) and (not (b,a) in self.values):
            self.values[(a,b)] = {};

        # Find the pair to update
        if (a,b) in self.values:
            cur_pair = (a,b);
        elif (b,a) in self.values:
            cur_pair = (b,a);
        else:
            hoomd.context.msg.error("Bug detected in pair.coeff. Please report\n");
            raise RuntimeError("Error setting pair coeff");

        # update each of the values provided
        if len(coeffs) == 0:
            hoomd.context.msg.error("No coefficents specified\n");
        for name, val in coeffs.items():
            self.values[cur_pair][name] = val;

        # set the default values
        for name, val in self.default_coeff.items():
            # don't override a coeff if it is already set
            if not name in self.values[cur_pair]:
                self.values[cur_pair][name] = val;

    ## \internal
    # \brief Verifies set parameters form a full matrix with all values set
    # \details
    # \param self Python required self variable
    # \param required_coeffs list of required variables
    #
    # This can only be run after the system has been initialized
    def verify(self, required_coeffs):
        # first, check that the system has been initialized
        if not hoomd.init.is_initialized():
            hoomd.context.msg.error("Cannot verify pair coefficients before initialization\n");
            raise RuntimeError('Error verifying pair coefficients');

        # get a list of types from the particle data
        ntypes = hoomd.context.current.system_definition.getParticleData().getNTypes();
        type_list = [];
        for i in range(0,ntypes):
            type_list.append(hoomd.context.current.system_definition.getParticleData().getNameByType(i));

        valid = True;
        # loop over all possible pairs and verify that all required variables are set
        for i in range(0,ntypes):
            for j in range(i,ntypes):
                a = type_list[i];
                b = type_list[j];

                # find which half of the pair is set
                if (a,b) in self.values:
                    cur_pair = (a,b);
                elif (b,a) in self.values:
                    cur_pair = (b,a);
                else:
                    hoomd.context.msg.error("Type pair " + str((a,b)) + " not found in pair coeff\n");
                    valid = False;
                    continue;

                # verify that all required values are set by counting the matches
                count = 0;
                for coeff_name in self.values[cur_pair].keys():
                    if not coeff_name in required_coeffs:
                        hoomd.context.msg.notice(2, "Notice: Possible typo? Pair coeff " + str(coeff_name) + " is specified for pair " + str((a,b)) + \
                              ", but is not used by the pair force\n");
                    else:
                        count += 1;

                if count != len(required_coeffs):
                    hoomd.context.msg.error("Type pair " + str((a,b)) + " is missing required coefficients\n");
                    valid = False;


        return valid;

    ## \internal
    # \brief Try to get whether a single pair coefficient
    # \detail
    # \param a First name in the type pair
    # \param b Second name in the type pair
    # \param coeff_name Coefficient to get
    def get(self,a,b,coeff_name):
        if (a,b) in self.values:
            cur_pair = (a,b);
        elif (b,a) in self.values:
            cur_pair = (b,a);
        else:
            return None;

        if coeff_name in self.values[cur_pair]:
            return self.values[cur_pair][coeff_name];
        else:
            return None;

class pair(force._force):
    R""" Common pair potential documentation.

    Users should not invoke :py:class:`pair` directly. It is a base command that provides common
    features to all standard pair forces. Common documentation for all pair potentials is documented here.

    All pair force commands specify that a given potential energy and force be computed on all non-excluded particle
    pairs in the system within a short range cutoff distance :math:`r_{\mathrm{cut}}`.

    The force :math:`\vec{F}` applied between each pair of particles is:

    .. math::
        :nowrap:

        \begin{eqnarray*}
        \vec{F}  = & -\nabla V(r) & r < r_{\mathrm{cut}} \\
                  = & 0           & r \ge r_{\mathrm{cut}} \\
        \end{eqnarray*}

    where :math:`\vec{r}` is the vector pointing from one particle to the other in the pair, and :math:`V(r)` is
    chosen by a mode switch (see :py:meth:`set_params()`):

    .. math::
        :nowrap:

        \begin{eqnarray*}
        V(r)  = & V_{\mathrm{pair}}(r) & \mathrm{mode\ is\ no\_shift} \\
              = & V_{\mathrm{pair}}(r) - V_{\mathrm{pair}}(r_{\mathrm{cut}}) & \mathrm{mode\ is\ shift} \\
              = & S(r) \cdot V_{\mathrm{pair}}(r) & \mathrm{mode\ is\ xplor\ and\ } r_{\mathrm{on}} < r_{\mathrm{cut}} \\
              = & V_{\mathrm{pair}}(r) - V_{\mathrm{pair}}(r_{\mathrm{cut}}) & \mathrm{mode\ is\ xplor\ and\ } r_{\mathrm{on}} \ge r_{\mathrm{cut}}
        \end{eqnarray*}

    :math:`S(r)` is the XPLOR smoothing function:

    .. math::
        :nowrap:

        \begin{eqnarray*}
        S(r) = & 1 & r < r_{\mathrm{on}} \\
             = & \frac{(r_{\mathrm{cut}}^2 - r^2)^2 \cdot (r_{\mathrm{cut}}^2 + 2r^2 -
                 3r_{\mathrm{on}}^2)}{(r_{\mathrm{cut}}^2 - r_{\mathrm{on}}^2)^3}
               & r_{\mathrm{on}} \le r \le r_{\mathrm{cut}} \\
             = & 0 & r > r_{\mathrm{cut}} \\
         \end{eqnarray*}

    and :math:`V_{\mathrm{pair}}(r)` is the specific pair potential chosen by the respective command.

    Enabling the XPLOR smoothing function :math:`S(r)` results in both the potential energy and the force going smoothly
    to 0 at :math:`r = r_{\mathrm{cut}}`, reducing the rate of energy drift in long simulations.
    :math:`r_{\mathrm{on}}` controls the point at which the smoothing starts, so it can be set to only slightly modify
    the tail of the potential. It is suggested that you plot your potentials with various values of
    :math:`r_{\mathrm{on}}` in order to find a good balance between a smooth potential function and minimal modification
    of the original :math:`V_{\mathrm{pair}}(r)`. A good value for the LJ potential is
    :math:`r_{\mathrm{on}} = 2 \cdot \sigma`.

    The split smoothing / shifting of the potential when the mode is ``xplor`` is designed for use in mixed WCA / LJ
    systems. The WCA potential and it's first derivative already go smoothly to 0 at the cutoff, so there is no need
    to apply the smoothing function. In such mixed systems, set :math:`r_{\mathrm{on}}` to a value greater than
    :math:`r_{\mathrm{cut}}` for those pairs that interact via WCA in order to enable shifting of the WCA potential
    to 0 at the cuttoff.

    The following coefficients must be set per unique pair of particle types. See :py:mod:`hoomd.md.pair` for information
    on how to set coefficients:

    - :math:`r_{\mathrm{cut}}` - *r_cut* (in distance units)
      - *optional*: defaults to the global r_cut specified in the pair command
    - :math:`r_{\mathrm{on}}` - *r_on* (in distance units)
      - *optional*: defaults to the global r_cut specified in the pair command

    When :math:`r_{\mathrm{cut}} \le 0` or is set to False, the particle type pair interaction is excluded from the neighbor
    list. This mechanism can be used in conjunction with multiple neighbor lists to make efficient calculations in systems
    with large size disparity. Functionally, this is equivalent to setting :math:`r_{\mathrm{cut}} = 0` in the pair force
    because negative :math:`r_{\mathrm{cut}}` has no physical meaning.
    """

    ## \internal
    # \brief Initialize the pair force
    # \details
    # The derived class must set
    #  - self.cpp_class (the pair class to instantiate)
    #  - self.required_coeffs (a list of the coeff names the derived class needs)
    #  - self.process_coeffs() (a method that takes in the coeffs and spits out a param struct to use in
    #       self.cpp_force.set_params())
    def __init__(self, r_cut, nlist, name=None):
        # initialize the base class
        force._force.__init__(self, name);

        # convert r_cut False to a floating point type
        if r_cut is False:
            r_cut = -1.0
        self.global_r_cut = r_cut;

        # setup the coefficent matrix
        self.pair_coeff = coeff();
        self.pair_coeff.set_default_coeff('r_cut', self.global_r_cut);
        self.pair_coeff.set_default_coeff('r_on', self.global_r_cut);

        # setup the neighbor list
        self.nlist = nlist
        self.nlist.subscribe(lambda:self.get_rcut())
        self.nlist.update_rcut()

    def set_params(self, mode=None):
        R""" Set parameters controlling the way forces are computed.

        Args:
            mode (str): (if set) Set the mode with which potentials are handled at the cutoff.

        Valid values for *mode* are: "none" (the default), "shift", and "xplor":

        - **none** - No shifting is performed and potentials are abruptly cut off
        - **shift** - A constant shift is applied to the entire potential so that it is 0 at the cutoff
        - **xplor** - A smoothing function is applied to gradually decrease both the force and potential to 0 at the
          cutoff when ron < rcut, and shifts the potential to 0 at the cutoff when ron >= rcut.

        See :py:class:`pair` for the equations.

        Examples::

            mypair.set_params(mode="shift")
            mypair.set_params(mode="no_shift")
            mypair.set_params(mode="xplor")

        """
        hoomd.util.print_status_line();

        if mode is not None:
            if mode == "no_shift":
                self.cpp_force.setShiftMode(self.cpp_class.energyShiftMode.no_shift)
            elif mode == "shift":
                self.cpp_force.setShiftMode(self.cpp_class.energyShiftMode.shift)
            elif mode == "xplor":
                self.cpp_force.setShiftMode(self.cpp_class.energyShiftMode.xplor)
            else:
                hoomd.context.msg.error("Invalid mode\n");
                raise RuntimeError("Error changing parameters in pair force");

    def process_coeff(self, coeff):
        hoomd.context.msg.error("Bug in hoomd_script, please report\n");
        raise RuntimeError("Error processing coefficients");

    def update_coeffs(self):
        coeff_list = self.required_coeffs + ["r_cut", "r_on"];
        # check that the pair coefficents are valid
        if not self.pair_coeff.verify(coeff_list):
            hoomd.context.msg.error("Not all pair coefficients are set\n");
            raise RuntimeError("Error updating pair coefficients");

        # set all the params
        ntypes = hoomd.context.current.system_definition.getParticleData().getNTypes();
        type_list = [];
        for i in range(0,ntypes):
            type_list.append(hoomd.context.current.system_definition.getParticleData().getNameByType(i));

        for i in range(0,ntypes):
            for j in range(i,ntypes):
                # build a dict of the coeffs to pass to process_coeff
                coeff_dict = {};
                for name in coeff_list:
                    coeff_dict[name] = self.pair_coeff.get(type_list[i], type_list[j], name);

                param = self.process_coeff(coeff_dict);
                self.cpp_force.setParams(i, j, param);

                # rcut can now have "invalid" C++ values, which we round up to zero
                self.cpp_force.setRcut(i, j, max(coeff_dict['r_cut'], 0.0));
                self.cpp_force.setRon(i, j, max(coeff_dict['r_on'], 0.0));

    ## \internal
    # \brief Get the maximum r_cut value set for any type pair
    # \pre update_coeffs must be called before get_max_rcut to verify that the coeffs are set
    def get_max_rcut(self):
        # go through the list of only the active particle types in the sim
        ntypes = hoomd.context.current.system_definition.getParticleData().getNTypes();
        type_list = [];
        for i in range(0,ntypes):
            type_list.append(hoomd.context.current.system_definition.getParticleData().getNameByType(i));

        # find the maximum r_cut
        max_rcut = 0.0;

        for i in range(0,ntypes):
            for j in range(i,ntypes):
                # get the r_cut value
                r_cut = self.pair_coeff.get(type_list[i], type_list[j], 'r_cut');
                max_rcut = max(max_rcut, r_cut);

        return max_rcut;

    ## \internal
    # \brief Get the r_cut pair dictionary
    # \returns The rcut(i,j) dict if logging is on, and None if logging is off
    def get_rcut(self):
        if not self.log:
            return None

        # go through the list of only the active particle types in the sim
        ntypes = hoomd.context.current.system_definition.getParticleData().getNTypes();
        type_list = [];
        for i in range(0,ntypes):
            type_list.append(hoomd.context.current.system_definition.getParticleData().getNameByType(i));

        # update the rcut by pair type
        r_cut_dict = nl.rcut();
        for i in range(0,ntypes):
            for j in range(i,ntypes):
                # get the r_cut value
                r_cut = self.pair_coeff.get(type_list[i], type_list[j], 'r_cut');

                if r_cut is not None: # use the defined value
                    if r_cut is False: # interaction is turned off
                        r_cut_dict.set_pair(type_list[i],type_list[j], -1.0);
                    else:
                        r_cut_dict.set_pair(type_list[i],type_list[j], r_cut);
                else: # use the global default
                    r_cut_dict.set_pair(type_list[i],type_list[j],self.global_r_cut);

        return r_cut_dict;

    ## \internal
    # \brief Return metadata for this pair potential
    def get_metadata(self):
        data = force._force.get_metadata(self)

        # make sure all coefficients are set
        self.update_coeffs()

        data['pair_coeff'] = self.pair_coeff
        return data

    def compute_energy(self, tags1, tags2):
        R""" Compute the energy between two sets of particles.

        Args:
            tags1 (``ndarray<int32>``): a numpy array of particle tags in the first group
            tags2 (``ndarray<int32>``): a numpy array of particle tags in the second group

        .. math::

            U = \sum_{i \in \mathrm{tags1}, j \in \mathrm{tags2}} V_{ij}(r)

        where :math:`V_{ij}(r)` is the pairwise energy between two particles :math:`i` and :math:`j`.

        Assumed properties of the sets *tags1* and *tags2* are:

        - *tags1* and *tags2* are disjoint
        - all elements in *tags1* and *tags2* are unique
        - *tags1* and *tags2* are contiguous numpy arrays of dtype int32

        None of these properties are validated.

        Examples::

            tags=numpy.linspace(0,N-1,1, dtype=numpy.int32)
            # computes the energy between even and odd particles
            U = mypair.compute_energy(tags1=numpy.array(tags[0:N:2]), tags2=numpy.array(tags[1:N:2]))

        """
        # future versions could use np functions to test the assumptions above and raise an error if they occur.
        return self.cpp_force.computeEnergyBetweenSets(tags1, tags2);

class lj(pair):
    R""" Lennard-Jones pair potential.

    Args:
        r_cut (float): Default cutoff radius (in distance units).
        nlist (:py:mod:`hoomd.md.nlist`): Neighbor list
        name (str): Name of the force instance.

    :py:class:`lj` specifies that a Lennard-Jones pair potential should be applied between every
    non-excluded particle pair in the simulation.

    .. math::
        :nowrap:

        \begin{eqnarray*}
        V_{\mathrm{LJ}}(r)  = & 4 \varepsilon \left[ \left( \frac{\sigma}{r} \right)^{12} -
                          \alpha \left( \frac{\sigma}{r} \right)^{6} \right] & r < r_{\mathrm{cut}} \\
                            = & 0 & r \ge r_{\mathrm{cut}} \\
        \end{eqnarray*}

    See :py:class:`pair` for details on how forces are calculated and the available energy shifting and smoothing modes.
    Use :py:meth:`pair_coeff.set <coeff.set>` to set potential coefficients.

    The following coefficients must be set per unique pair of particle types:

    - :math:`\varepsilon` - *epsilon* (in energy units)
    - :math:`\sigma` - *sigma* (in distance units)
    - :math:`\alpha` - *alpha* (unitless) - *optional*: defaults to 1.0
    - :math:`r_{\mathrm{cut}}` - *r_cut* (in distance units)
      - *optional*: defaults to the global r_cut specified in the pair command
    - :math:`r_{\mathrm{on}}`- *r_on* (in distance units)
      - *optional*: defaults to the global r_cut specified in the pair command

    Example::

        nl = nlist.cell()
        lj = pair.lj(r_cut=3.0, nlist=nl)
        lj.pair_coeff.set('A', 'A', epsilon=1.0, sigma=1.0)
        lj.pair_coeff.set('A', 'B', epsilon=2.0, sigma=1.0, alpha=0.5, r_cut=3.0, r_on=2.0);
        lj.pair_coeff.set('B', 'B', epsilon=1.0, sigma=1.0, r_cut=2**(1.0/6.0), r_on=2.0);
        lj.pair_coeff.set(['A', 'B'], ['C', 'D'], epsilon=1.5, sigma=2.0)

    """
    def __init__(self, r_cut, nlist, name=None):
        hoomd.util.print_status_line();

        # tell the base class how we operate

        # initialize the base class
        pair.__init__(self, r_cut, nlist, name);

        # create the c++ mirror class
        if not hoomd.context.exec_conf.isCUDAEnabled():
            self.cpp_force = _md.PotentialPairLJ(hoomd.context.current.system_definition, self.nlist.cpp_nlist, self.name);
            self.cpp_class = _md.PotentialPairLJ;
        else:
            self.nlist.cpp_nlist.setStorageMode(_md.NeighborList.storageMode.full);
            self.cpp_force = _md.PotentialPairLJGPU(hoomd.context.current.system_definition, self.nlist.cpp_nlist, self.name);
            self.cpp_class = _md.PotentialPairLJGPU;

        hoomd.context.current.system.addCompute(self.cpp_force, self.force_name);

        # setup the coefficent options
        self.required_coeffs = ['epsilon', 'sigma', 'alpha'];
        self.pair_coeff.set_default_coeff('alpha', 1.0);

    def process_coeff(self, coeff):
        epsilon = coeff['epsilon'];
        sigma = coeff['sigma'];
        alpha = coeff['alpha'];

        lj1 = 4.0 * epsilon * math.pow(sigma, 12.0);
        lj2 = alpha * 4.0 * epsilon * math.pow(sigma, 6.0);
        return _hoomd.make_scalar2(lj1, lj2);

class gauss(pair):
    R""" Gaussian pair potential.

    Args:
        r_cut (float): Default cutoff radius (in distance units).
        nlist (:py:mod:`hoomd.md.nlist`): Neighbor list
        name (str): Name of the force instance.

    :py:class:`gauss` specifies that a Gaussian pair potential should be applied between every
    non-excluded particle pair in the simulation.

    .. math::
        :nowrap:

        \begin{eqnarray*}
        V_{\mathrm{gauss}}(r)  = & \varepsilon \exp \left[ -\frac{1}{2}\left( \frac{r}{\sigma} \right)^2 \right]
                                                & r < r_{\mathrm{cut}} \\
                               = & 0 & r \ge r_{\mathrm{cut}} \\
        \end{eqnarray*}

    See :py:class:`pair` for details on how forces are calculated and the available energy shifting and smoothing modes.
    Use :py:meth:`pair_coeff.set <coeff.set>` to set potential coefficients.

    The following coefficients must be set per unique pair of particle types:

    - :math:`\varepsilon` - *epsilon* (in energy units)
    - :math:`\sigma` - *sigma* (in distance units)
    - :math:`r_{\mathrm{cut}}` - *r_cut* (in distance units)
      - *optional*: defaults to the global r_cut specified in the pair command
    - :math:`r_{\mathrm{on}}`- *r_on* (in distance units)
      - *optional*: defaults to the global r_cut specified in the pair command

    Example::

        nl = nlist.cell()
        gauss = pair.gauss(r_cut=3.0, nlist=nl)
        gauss.pair_coeff.set('A', 'A', epsilon=1.0, sigma=1.0)
        gauss.pair_coeff.set('A', 'B', epsilon=2.0, sigma=1.0, r_cut=3.0, r_on=2.0);
        gauss.pair_coeff.set(['A', 'B'], ['C', 'D'], epsilon=3.0, sigma=0.5)

    """
    def __init__(self, r_cut, nlist, name=None):
        hoomd.util.print_status_line();

        # tell the base class how we operate

        # initialize the base class
        pair.__init__(self, r_cut, nlist, name);

        # create the c++ mirror class
        if not hoomd.context.exec_conf.isCUDAEnabled():
            self.cpp_force = _md.PotentialPairGauss(hoomd.context.current.system_definition, self.nlist.cpp_nlist, self.name);
            self.cpp_class = _md.PotentialPairGauss;
        else:
            self.nlist.cpp_nlist.setStorageMode(_md.NeighborList.storageMode.full);
            self.cpp_force = _md.PotentialPairGaussGPU(hoomd.context.current.system_definition, self.nlist.cpp_nlist, self.name);
            self.cpp_class = _md.PotentialPairGaussGPU;

        hoomd.context.current.system.addCompute(self.cpp_force, self.force_name);

        # setup the coefficent options
        self.required_coeffs = ['epsilon', 'sigma'];

    def process_coeff(self, coeff):
        epsilon = coeff['epsilon'];
        sigma = coeff['sigma'];

        return _hoomd.make_scalar2(epsilon, sigma);

class slj(pair):
    R""" Shifted Lennard-Jones pair potential.

    Args:
        r_cut (float): Default cutoff radius (in distance units).
        nlist (:py:mod:`hoomd.md.nlist`): Neighbor list
        name (str): Name of the force instance.
        d_max (float): Maximum diameter particles in the simulation will have (in distance units)

    :py:class:`slj` specifies that a shifted Lennard-Jones type pair potential should be applied between every
    non-excluded particle pair in the simulation.

    .. math::
        :nowrap:

        \begin{eqnarray*}
        V_{\mathrm{SLJ}}(r)  = & 4 \varepsilon \left[ \left( \frac{\sigma}{r - \Delta} \right)^{12} -
                               \left( \frac{\sigma}{r - \Delta} \right)^{6} \right] & r < (r_{\mathrm{cut}} + \Delta) \\
                             = & 0 & r \ge (r_{\mathrm{cut}} + \Delta) \\
        \end{eqnarray*}

    where :math:`\Delta = (d_i + d_j)/2 - 1` and :math:`d_i` is the diameter of particle :math:`i`.

    See :py:class:`pair` for details on how forces are calculated and the available energy shifting and smoothing modes.
    Use :py:meth:`pair_coeff.set <coeff.set>` to set potential coefficients.

    The following coefficients must be set per unique pair of particle types:

    - :math:`\varepsilon` - *epsilon* (in energy units)
    - :math:`\sigma` - *sigma* (in distance units)
      - *optional*: defaults to 1.0
    - :math:`r_{\mathrm{cut}}` - *r_cut* (in distance units)
      - *optional*: defaults to the global r_cut specified in the pair command

    .. attention::
        Due to the way that pair.slj modifies the cutoff criteria, a shift_mode of *xplor* is not supported.

    The actual cutoff radius for pair.slj is shifted by the diameter of two particles interacting.  Thus to determine
    the maximum possible actual r_cut in simulation
    pair.slj must know the maximum diameter of all the particles over the entire run, *d_max* .
    This value is either determined automatically from the initialization or can be set by the user and can be
    modified between runs with :py:meth:`hoomd.md.nlist.nlist.set_params()`. In most cases, the correct value can be
    identified automatically.

    The specified value of *d_max* will be used to properly determine the neighbor lists during the following
    :py:func:`hoomd.run()` commands. If not specified, :py:class:`slj` will set d_max to the largest diameter
    in particle data at the time it is initialized.

    If particle diameters change after initialization, it is **imperative** that *d_max* be the largest
    diameter that any particle will attain at any time during the following :py:func:`hoomd.run()` commands.
    If *d_max* is smaller than it should be, some particles will effectively have a smaller value of *r_cut*
    then was set and the simulation will be incorrect. *d_max* can be changed between runs by calling
    :py:meth:`hoomd.md.nlist.nlist.set_params()`.

    Example::

        nl = nlist.cell()
        slj = pair.slj(r_cut=3.0, nlist=nl, d_max = 2.0)
        slj.pair_coeff.set('A', 'A', epsilon=1.0)
        slj.pair_coeff.set('A', 'B', epsilon=2.0, r_cut=3.0);
        slj.pair_coeff.set('B', 'B', epsilon=1.0, r_cut=2**(1.0/6.0));
        slj.pair_coeff.set(['A', 'B'], ['C', 'D'], espilon=2.0)

    """
    def __init__(self, r_cut, nlist, d_max=None, name=None):
        hoomd.util.print_status_line();

        # tell the base class how we operate

        # initialize the base class
        pair.__init__(self, r_cut, nlist, name);

        # update the neighbor list
        if d_max is None :
            sysdef = hoomd.context.current.system_definition;
            d_max = sysdef.getParticleData().getMaxDiameter()
            hoomd.context.msg.notice(2, "Notice: slj set d_max=" + str(d_max) + "\n");

        # SLJ requires diameter shifting to be on
        self.nlist.cpp_nlist.setDiameterShift(True);
        self.nlist.cpp_nlist.setMaximumDiameter(d_max);

        # create the c++ mirror class
        if not hoomd.context.exec_conf.isCUDAEnabled():
            self.cpp_force = _md.PotentialPairSLJ(hoomd.context.current.system_definition, self.nlist.cpp_nlist, self.name);
            self.cpp_class = _md.PotentialPairSLJ;
        else:
            self.nlist.cpp_nlist.setStorageMode(_md.NeighborList.storageMode.full);
            self.cpp_force = _md.PotentialPairSLJGPU(hoomd.context.current.system_definition, self.nlist.cpp_nlist, self.name);
            self.cpp_class = _md.PotentialPairSLJGPU;

        hoomd.context.current.system.addCompute(self.cpp_force, self.force_name);

        # setup the coefficient options
        self.required_coeffs = ['epsilon', 'sigma', 'alpha'];
        self.pair_coeff.set_default_coeff('alpha', 1.0);

    def process_coeff(self, coeff):
        epsilon = coeff['epsilon'];
        sigma = coeff['sigma'];
        alpha = coeff['alpha'];

        lj1 = 4.0 * epsilon * math.pow(sigma, 12.0);
        lj2 = alpha * 4.0 * epsilon * math.pow(sigma, 6.0);
        return _hoomd.make_scalar2(lj1, lj2);

    def set_params(self, mode=None):
        R""" Set parameters controlling the way forces are computed.

        See :py:meth:`pair.set_params()`.

        Note:
            **xplor** is not a valid setting for :py:class:`slj`.

        """
        hoomd.util.print_status_line();

        if mode == "xplor":
            hoomd.context.msg.error("XPLOR is smoothing is not supported with slj\n");
            raise RuntimeError("Error changing parameters in pair force");

        pair.set_params(self, mode=mode);

class yukawa(pair):
    R""" Yukawa pair potential.

    Args:
        r_cut (float): Default cutoff radius (in distance units).
        nlist (:py:mod:`hoomd.md.nlist`): Neighbor list
        name (str): Name of the force instance.

    :py:class:`yukawa` specifies that a Yukawa pair potential should be applied between every
    non-excluded particle pair in the simulation.

    .. math::
        :nowrap:

        \begin{eqnarray*}
         V_{\mathrm{yukawa}}(r)  = & \varepsilon \frac{ \exp \left( -\kappa r \right) }{r} & r < r_{\mathrm{cut}} \\
                            = & 0 & r \ge r_{\mathrm{cut}} \\
        \end{eqnarray*}

    See :py:class:`pair` for details on how forces are calculated and the available energy shifting and smoothing modes.
    Use :py:meth:`pair_coeff.set <coeff.set>` to set potential coefficients.

    The following coefficients must be set per unique pair of particle types:

    - :math:`\varepsilon` - *epsilon* (in energy units)
    - :math:`\kappa` - *kappa* (in units of 1/distance)
    - :math:`r_{\mathrm{cut}}` - *r_cut* (in distance units)
      - *optional*: defaults to the global r_cut specified in the pair command
    - :math:`r_{\mathrm{on}}`- *r_on* (in distance units)
      - *optional*: defaults to the global r_cut specified in the pair command

    Example::

        nl = nlist.cell()
        yukawa = pair.lj(r_cut=3.0, nlist=nl)
        yukawa.pair_coeff.set('A', 'A', epsilon=1.0, kappa=1.0)
        yukawa.pair_coeff.set('A', 'B', epsilon=2.0, kappa=0.5, r_cut=3.0, r_on=2.0);
        yukawa.pair_coeff.set(['A', 'B'], ['C', 'D'], epsilon=0.5, kappa=3.0)

    """
    def __init__(self, r_cut, nlist, name=None):
        hoomd.util.print_status_line();

        # tell the base class how we operate

        # initialize the base class
        pair.__init__(self, r_cut, nlist, name);

        # create the c++ mirror class
        if not hoomd.context.exec_conf.isCUDAEnabled():
            self.cpp_force = _md.PotentialPairYukawa(hoomd.context.current.system_definition, self.nlist.cpp_nlist, self.name);
            self.cpp_class = _md.PotentialPairYukawa;
        else:
            self.nlist.cpp_nlist.setStorageMode(_md.NeighborList.storageMode.full);
            self.cpp_force = _md.PotentialPairYukawaGPU(hoomd.context.current.system_definition, self.nlist.cpp_nlist, self.name);
            self.cpp_class = _md.PotentialPairYukawaGPU;

        hoomd.context.current.system.addCompute(self.cpp_force, self.force_name);

        # setup the coefficent options
        self.required_coeffs = ['epsilon', 'kappa'];

    def process_coeff(self, coeff):
        epsilon = coeff['epsilon'];
        kappa = coeff['kappa'];

        return _hoomd.make_scalar2(epsilon, kappa);

class ewald(pair):
    R""" Ewald pair potential.

    :py:class:`ewald` specifies that a Ewald pair potential should be applied between every
    non-excluded particle pair in the simulation.

    .. math::
        :nowrap:

        \begin{eqnarray*}
         V_{\mathrm{ewald}}(r)  = & q_i q_j \left[\mathrm{erfc}\left(\kappa r + \frac{\alpha}{2\kappa}\right) \exp(\alpha r)+
                                    \mathrm{erfc}\left(\kappa r - \frac{\alpha}{2 \kappa}\right) \exp(-\alpha r) & r < r_{\mathrm{cut}} \\
                            = & 0 & r \ge r_{\mathrm{cut}} \\
        \end{eqnarray*}

    The Ewald potential is designed to be used in conjunction with :py:class:`hoomd.md.charge.pppm`.

    See :py:class:`pair` for details on how forces are calculated and the available energy shifting and smoothing modes.
    Use :py:meth:`pair_coeff.set <coeff.set>` to set potential coefficients.

    The following coefficients must be set per unique pair of particle types:

    - :math:`\kappa` - *kappa* (Splitting parameter, in 1/distance units)
    - :math:`\alpha` - *alpha* (Debye screening length, in 1/distance units)
        .. versionadded:: 2.1
    - :math:`r_{\mathrm{cut}}` - *r_cut* (in distance units)
      - *optional*: defaults to the global r_cut specified in the pair command
    - :math:`r_{\mathrm{on}}`- *r_on* (in distance units)
      - *optional*: defaults to the global r_cut specified in the pair command


    Example::

        nl = nlist.cell()
        ewald = pair.ewald(r_cut=3.0, nlist=nl)
        ewald.pair_coeff.set('A', 'A', kappa=1.0)
        ewald.pair_coeff.set('A', 'A', kappa=1.0, alpha=1.5)
        ewald.pair_coeff.set('A', 'B', kappa=1.0, r_cut=3.0, r_on=2.0);

    Warning:
        **DO NOT** use in conjunction with :py:class:`hoomd.md.charge.pppm`. It automatically creates and configures
        :py:class:`ewald` for you.

    """
    def __init__(self, r_cut, nlist, name=None):
        hoomd.util.print_status_line();

        # tell the base class how we operate

        # initialize the base class
        pair.__init__(self, r_cut, nlist, name);

        # create the c++ mirror class
        if not hoomd.context.exec_conf.isCUDAEnabled():
            self.cpp_force = _md.PotentialPairEwald(hoomd.context.current.system_definition, self.nlist.cpp_nlist, self.name);
            self.cpp_class = _md.PotentialPairEwald;
        else:
            self.nlist.cpp_nlist.setStorageMode(_md.NeighborList.storageMode.full);
            self.cpp_force = _md.PotentialPairEwaldGPU(hoomd.context.current.system_definition, self.nlist.cpp_nlist, self.name);
            self.cpp_class = _md.PotentialPairEwaldGPU;

        hoomd.context.current.system.addCompute(self.cpp_force, self.force_name);

        # setup the coefficent options
        self.required_coeffs = ['kappa','alpha'];
        self.pair_coeff.set_default_coeff('alpha', 0.0);

    def process_coeff(self, coeff):
        kappa = coeff['kappa'];
        alpha = coeff['alpha'];

        return _hoomd.make_scalar2(kappa, alpha)

    def set_params(self, coeff):
        """ :py:class:`ewald` has no energy shift modes """

        raise RuntimeError('Not implemented for DPD Conservative');
        return;

def _table_eval(r, rmin, rmax, V, F, width):
    dr = (rmax - rmin) / float(width-1);
    i = int(round((r - rmin)/dr))
    return (V[i], F[i])

class table(force._force):
    R""" Tabulated pair potential.

    Args:
        width (int): Number of points to use to interpolate V and F.
        nlist (:py:mod:`hoomd.md.nlist`): Neighbor list (default of None automatically creates a global cell-list based neighbor list)
        name (str): Name of the force instance

    :py:class:`table` specifies that a tabulated pair potential should be applied between every
    non-excluded particle pair in the simulation.

    The force :math:`\vec{F}` is (in force units):

    .. math::
        :nowrap:

        \begin{eqnarray*}
        \vec{F}(\vec{r})     = & 0                           & r < r_{\mathrm{min}} \\
                             = & F_{\mathrm{user}}(r)\hat{r} & r_{\mathrm{min}} \le r < r_{\mathrm{max}} \\
                             = & 0                           & r \ge r_{\mathrm{max}} \\
        \end{eqnarray*}

    and the potential :math:`V(r)` is (in energy units)

    .. math::
        :nowrap:

        \begin{eqnarray*}
        V(r)       = & 0                    & r < r_{\mathrm{min}} \\
                   = & V_{\mathrm{user}}(r) & r_{\mathrm{min}} \le r < r_{\mathrm{max}} \\
                   = & 0                    & r \ge r_{\mathrm{max}} \\
        \end{eqnarray*}

    where :math:`\vec{r}` is the vector pointing from one particle to the other in the pair.

    :math:`F_{\mathrm{user}}(r)` and :math:`V_{\mathrm{user}}(r)` are evaluated on *width* grid points between
    :math:`r_{\mathrm{min}}` and :math:`r_{\mathrm{max}}`. Values are interpolated linearly between grid points.
    For correctness, you must specify the force defined by: :math:`F = -\frac{\partial V}{\partial r}`.

    The following coefficients must be set per unique pair of particle types:

    - :math:`V_{\mathrm{user}}(r)` and :math:`F_{\mathrm{user}}(r)` - evaluated by ``func`` (see example)
    - coefficients passed to ``func`` - *coeff* (see example)
    - :math:`_{\mathrm{min}}` - *rmin* (in distance units)
    - :math:`_{\mathrm{max}}` - *rmax* (in distance units)

    .. rubric:: Set table from a given function

    When you have a functional form for V and F, you can enter that
    directly into python. :py:class:`table` will evaluate the given function over *width* points between
    *rmin* and *rmax* and use the resulting values in the table::

        def lj(r, rmin, rmax, epsilon, sigma):
            V = 4 * epsilon * ( (sigma / r)**12 - (sigma / r)**6);
            F = 4 * epsilon / r * ( 12 * (sigma / r)**12 - 6 * (sigma / r)**6);
            return (V, F)

        table = pair.table(width=1000)
        table.pair_coeff.set('A', 'A', func=lj, rmin=0.8, rmax=3.0, coeff=dict(epsilon=1.5, sigma=1.0))
        table.pair_coeff.set('A', 'B', func=lj, rmin=0.8, rmax=3.0, coeff=dict(epsilon=2.0, sigma=1.2))
        table.pair_coeff.set('B', 'B', func=lj, rmin=0.8, rmax=3.0, coeff=dict(epsilon=0.5, sigma=1.0))

    .. rubric:: Set a table from a file

    When you have no function for for *V* or *F*, or you otherwise have the data listed in a file,
    :py:class:`table` can use the given values directly. You must first specify the number of rows
    in your tables when initializing pair.table. Then use :py:meth:`set_from_file()` to read the file::

        nl = nlist.cell()
        table = pair.table(width=1000, nlist=nl)
        table.set_from_file('A', 'A', filename='table_AA.dat')
        table.set_from_file('A', 'B', filename='table_AB.dat')
        table.set_from_file('B', 'B', filename='table_BB.dat')

    Note:
        For potentials that diverge near r=0, make sure to set *rmin* to a reasonable value. If a potential does
        not diverge near r=0, then a setting of *rmin=0* is valid.

    """
    def __init__(self, width, nlist, name=None):
        hoomd.util.print_status_line();

        # initialize the base class
        force._force.__init__(self, name);

        # setup the coefficent matrix
        self.pair_coeff = coeff();

        self.nlist = nlist
        self.nlist.subscribe(lambda:self.get_rcut())
        self.nlist.update_rcut()

        # create the c++ mirror class
        if not hoomd.context.exec_conf.isCUDAEnabled():
            self.cpp_force = _md.TablePotential(hoomd.context.current.system_definition, self.nlist.cpp_nlist, int(width), self.name);
        else:
            self.nlist.cpp_nlist.setStorageMode(_md.NeighborList.storageMode.full);
            self.cpp_force = _md.TablePotentialGPU(hoomd.context.current.system_definition, self.nlist.cpp_nlist, int(width), self.name);

        hoomd.context.current.system.addCompute(self.cpp_force, self.force_name);

        # stash the width for later use
        self.width = width;

    def update_pair_table(self, typei, typej, func, rmin, rmax, coeff):
        # allocate arrays to store V and F
        Vtable = _hoomd.std_vector_scalar();
        Ftable = _hoomd.std_vector_scalar();

        # calculate dr
        dr = (rmax - rmin) / float(self.width-1);

        # evaluate each point of the function
        for i in range(0, self.width):
            r = rmin + dr * i;
            (V,F) = func(r, rmin, rmax, **coeff);

            # fill out the tables
            Vtable.append(V);
            Ftable.append(F);

        # pass the tables on to the underlying cpp compute
        self.cpp_force.setTable(typei, typej, Vtable, Ftable, rmin, rmax);

    ## \internal
    # \brief Get the r_cut pair dictionary
    # \returns rcut(i,j) dict if logging is on, and None otherwise
    def get_rcut(self):
        if not self.log:
            return None

        # go through the list of only the active particle types in the sim
        ntypes = hoomd.context.current.system_definition.getParticleData().getNTypes();
        type_list = [];
        for i in range(0,ntypes):
            type_list.append(hoomd.context.current.system_definition.getParticleData().getNameByType(i));

        # update the rcut by pair type
        r_cut_dict = nl.rcut();
        for i in range(0,ntypes):
            for j in range(i,ntypes):
                # get the r_cut value
                rmax = self.pair_coeff.get(type_list[i], type_list[j], 'rmax');
                r_cut_dict.set_pair(type_list[i],type_list[j], rmax);

        return r_cut_dict;

    def get_max_rcut(self):
        # loop only over current particle types
        ntypes = hoomd.context.current.system_definition.getParticleData().getNTypes();
        type_list = [];
        for i in range(0,ntypes):
            type_list.append(hoomd.context.current.system_definition.getParticleData().getNameByType(i));

        # find the maximum rmax to update the neighbor list with
        maxrmax = 0.0;

        # loop through all of the unique type pairs and find the maximum rmax
        for i in range(0,ntypes):
            for j in range(i,ntypes):
                rmax = self.pair_coeff.get(type_list[i], type_list[j], "rmax");
                maxrmax = max(maxrmax, rmax);

        return maxrmax;

    def update_coeffs(self):
        # check that the pair coefficents are valid
        if not self.pair_coeff.verify(["func", "rmin", "rmax", "coeff"]):
            hoomd.context.msg.error("Not all pair coefficients are set for pair.table\n");
            raise RuntimeError("Error updating pair coefficients");

        # set all the params
        ntypes = hoomd.context.current.system_definition.getParticleData().getNTypes();
        type_list = [];
        for i in range(0,ntypes):
            type_list.append(hoomd.context.current.system_definition.getParticleData().getNameByType(i));

        # loop through all of the unique type pairs and evaluate the table
        for i in range(0,ntypes):
            for j in range(i,ntypes):
                func = self.pair_coeff.get(type_list[i], type_list[j], "func");
                rmin = self.pair_coeff.get(type_list[i], type_list[j], "rmin");
                rmax = self.pair_coeff.get(type_list[i], type_list[j], "rmax");
                coeff = self.pair_coeff.get(type_list[i], type_list[j], "coeff");

                self.update_pair_table(i, j, func, rmin, rmax, coeff);

    def set_from_file(self, a, b, filename):
        R""" Set a pair interaction from a file.

        Args:
            a (str): Name of type A in pair
            b (str): Name of type B in pair
            filename (str): Name of the file to read

        The provided file specifies V and F at equally spaced r values.

        Example::

            #r  V    F
            1.0 2.0 -3.0
            1.1 3.0 -4.0
            1.2 2.0 -3.0
            1.3 1.0 -2.0
            1.4 0.0 -1.0
            1.5 -1.0 0.0

        The first r value sets *rmin*, the last sets *rmax*. Any line with # as the first non-whitespace character is
        is treated as a comment. The *r* values must monotonically increase and be equally spaced. The table is read
        directly into the grid points used to evaluate :math:`F_{\mathrm{user}}(r)` and :math:`_{\mathrm{user}}(r)`.
        """
        hoomd.util.print_status_line();

        # open the file
        f = open(filename);

        r_table = [];
        V_table = [];
        F_table = [];

        # read in lines from the file
        for line in f.readlines():
            line = line.strip();

            # skip comment lines
            if line[0] == '#':
                continue;

            # split out the columns
            cols = line.split();
            values = [float(f) for f in cols];

            # validate the input
            if len(values) != 3:
                hoomd.context.msg.error("pair.table: file must have exactly 3 columns\n");
                raise RuntimeError("Error reading table file");

            # append to the tables
            r_table.append(values[0]);
            V_table.append(values[1]);
            F_table.append(values[2]);

        # validate input
        if self.width != len(r_table):
            hoomd.context.msg.error("pair.table: file must have exactly " + str(self.width) + " rows\n");
            raise RuntimeError("Error reading table file");

        # extract rmin and rmax
        rmin_table = r_table[0];
        rmax_table = r_table[-1];

        # check for even spacing
        dr = (rmax_table - rmin_table) / float(self.width-1);
        for i in range(0,self.width):
            r = rmin_table + dr * i;
            if math.fabs(r - r_table[i]) > 1e-3:
                hoomd.context.msg.error("pair.table: r must be monotonically increasing and evenly spaced\n");
                raise RuntimeError("Error reading table file");

        hoomd.util.quiet_status();
        self.pair_coeff.set(a, b, func=_table_eval, rmin=rmin_table, rmax=rmax_table, coeff=dict(V=V_table, F=F_table, width=self.width))
        hoomd.util.unquiet_status();

class morse(pair):
    R""" Morse pair potential.

    :py:class:`morse` specifies that a Morse pair potential should be applied between every
    non-excluded particle pair in the simulation.

    .. math::
        :nowrap:

        \begin{eqnarray*}
        V_{\mathrm{morse}}(r)  = & D_0 \left[ \exp \left(-2\alpha\left(r-r_0\right)\right) -2\exp \left(-\alpha\left(r-r_0\right)\right) \right] & r < r_{\mathrm{cut}} \\
                               = & 0 & r \ge r_{\mathrm{cut}} \\
        \end{eqnarray*}

    See :py:class:`pair` for details on how forces are calculated and the available energy shifting and smoothing modes.
    Use :py:meth:`pair_coeff.set <coeff.set>` to set potential coefficients.

    The following coefficients must be set per unique pair of particle types:

    - :math:`D_0` - *D0*, depth of the potential at its minimum (in energy units)
    - :math:`\alpha` - *alpha*, controls the width of the potential well (in units of 1/distance)
    - :math:`r_0` - *r0*, position of the minimum (in distance units)
    - :math:`r_{\mathrm{cut}}` - *r_cut* (in distance units)
      - *optional*: defaults to the global r_cut specified in the pair command
    - :math:`r_{\mathrm{on}}`- *r_on* (in distance units)
      - *optional*: defaults to the global r_cut specified in the pair command

    Example::

        nl = nlist.cell()
        morse = pair.morse(r_cut=3.0, nlist=nl)
        morse.pair_coeff.set('A', 'A', D0=1.0, alpha=3.0, r0=1.0)
        morse.pair_coeff.set('A', 'B', D0=1.0, alpha=3.0, r0=1.0, r_cut=3.0, r_on=2.0);
        morse.pair_coeff.set(['A', 'B'], ['C', 'D'], D0=1.0, alpha=3.0)

    """
    def __init__(self, r_cut, nlist, name=None):
        hoomd.util.print_status_line();

        # tell the base class how we operate

        # initialize the base class
        pair.__init__(self, r_cut, nlist, name);

        # create the c++ mirror class
        if not hoomd.context.exec_conf.isCUDAEnabled():
            self.cpp_force = _md.PotentialPairMorse(hoomd.context.current.system_definition, self.nlist.cpp_nlist, self.name);
            self.cpp_class = _md.PotentialPairMorse;
        else:
            self.nlist.cpp_nlist.setStorageMode(_md.NeighborList.storageMode.full);
            self.cpp_force = _md.PotentialPairMorseGPU(hoomd.context.current.system_definition, self.nlist.cpp_nlist, self.name);
            self.cpp_class = _md.PotentialPairMorseGPU;

        hoomd.context.current.system.addCompute(self.cpp_force, self.force_name);

        # setup the coefficent options
        self.required_coeffs = ['D0', 'alpha', 'r0'];

    def process_coeff(self, coeff):
        D0 = coeff['D0'];
        alpha = coeff['alpha'];
        r0 = coeff['r0']

        return _hoomd.make_scalar4(D0, alpha, r0, 0.0);

class dpd(pair):
    R""" Dissipative Particle Dynamics.

    Args:
        r_cut (float): Default cutoff radius (in distance units).
        nlist (:py:mod:`hoomd.md.nlist`): Neighbor list
        kT (:py:mod:`hoomd.variant` or :py:obj:`float`): Temperature of thermostat (in energy units).
        seed (int): seed for the PRNG in the DPD thermostat.
        name (str): Name of the force instance.

    :py:class:`dpd` specifies that a DPD pair force should be applied between every
    non-excluded particle pair in the simulation, including an interaction potential,
    pairwise drag force, and pairwise random force. See `Groot and Warren 1997 <http://dx.doi.org/10.1063/1.474784>`_.

    .. math::
        :nowrap:

        \begin{eqnarray*}
        F =   F_{\mathrm{C}}(r) + F_{\mathrm{R,ij}}(r_{ij}) +  F_{\mathrm{D,ij}}(v_{ij}) \\
        \end{eqnarray*}

    .. math::
        :nowrap:

        \begin{eqnarray*}
        F_{\mathrm{C}}(r) = & A \cdot  w(r_{ij}) \\
        F_{\mathrm{R, ij}}(r_{ij}) = & - \theta_{ij}\sqrt{3} \sqrt{\frac{2k_b\gamma T}{\Delta t}}\cdot w(r_{ij})  \\
        F_{\mathrm{D, ij}}(r_{ij}) = & - \gamma w^2(r_{ij})\left( \hat r_{ij} \circ v_{ij} \right)  \\
        \end{eqnarray*}

    .. math::
        :nowrap:

        \begin{eqnarray*}
        w(r_{ij}) = &\left( 1 - r/r_{\mathrm{cut}} \right)  & r < r_{\mathrm{cut}} \\
                            = & 0 & r \ge r_{\mathrm{cut}} \\
        \end{eqnarray*}

    where :math:`\hat r_{ij}` is a normalized vector from particle i to particle j, :math:`v_{ij} = v_i - v_j`,
    and :math:`\theta_{ij}` is a uniformly distributed random number in the range [-1, 1].

    :py:class:`dpd` generates random numbers by hashing together the particle tags in the pair, the user seed,
    and cthe urrent time step index.

    .. attention::

        Change the seed if you reset the simulation time step to 0. If you keep the same seed, the simulation
        will continue with the same sequence of random numbers used previously and may cause unphysical correlations.

        For MPI runs: all ranks other than 0 ignore the seed input and use the value of rank 0.

    `C. L. Phillips et. al. 2011 <http://dx.doi.org/10.1016/j.jcp.2011.05.021>`_ describes the DPD implementation
    details in HOOMD-blue. Cite it if you utilize the DPD functionality in your work.

    :py:class:`dpd` does not implement and energy shift / smoothing modes due to the function of the force.
    Use :py:meth:`pair_coeff.set <coeff.set>` to set potential coefficients.

    The following coefficients must be set per unique pair of particle types:

    - :math:`A` - *A* (in force units)
    - :math:`\gamma` - *gamma* (in units of force/velocity)
    - :math:`r_{\mathrm{cut}}` - *r_cut* (in distance units)
      - *optional*: defaults to the global r_cut specified in the pair command

    To use the DPD thermostat, an :py:class:`hoomd.md.integrate.nve` integrator must be applied to the system and
    the user must specify a temperature.  Use of the dpd thermostat pair force with other integrators will result
    in unphysical behavior. To use pair.dpd with a different conservative potential than :math:`F_C`,
    set A to zero and define the conservative pair potential separately.  Note that DPD thermostats
    are often defined in terms of :math:`\sigma` where :math:`\sigma = \sqrt{2k_b\gamma T}`.

    Example::

        nl = nlist.cell()
        dpd = pair.dpd(r_cut=1.0, nlist=nl, kT=1.0, seed=0)
        dpd.pair_coeff.set('A', 'A', A=25.0, gamma = 4.5)
        dpd.pair_coeff.set('A', 'B', A=40.0, gamma = 4.5)
        dpd.pair_coeff.set('B', 'B', A=25.0, gamma = 4.5)
        dpd.pair_coeff.set(['A', 'B'], ['C', 'D'], A=12.0, gamma = 1.2)
        dpd.set_params(kT = 1.0)
        integrate.mode_standard(dt=0.02)
        integrate.nve(group=group.all())

    """
    def __init__(self, r_cut, nlist, kT, seed, name=None):
        hoomd.util.print_status_line();

        # register the citation
        c = hoomd.cite.article(cite_key='phillips2011',
                         author=['C L Phillips', 'J A Anderson', 'S C Glotzer'],
                         title='Pseudo-random number generation for Brownian Dynamics and Dissipative Particle Dynamics simulations on GPU devices',
                         journal='Journal of Computational Physics',
                         volume=230,
                         number=19,
                         pages='7191--7201',
                         month='Aug',
                         year='2011',
                         doi='10.1016/j.jcp.2011.05.021',
                         feature='DPD')
        hoomd.cite._ensure_global_bib().add(c)

        # tell the base class how we operate

        # initialize the base class
        pair.__init__(self, r_cut, nlist, name);

        # create the c++ mirror class
        if not hoomd.context.exec_conf.isCUDAEnabled():
            self.cpp_force = _md.PotentialPairDPDThermoDPD(hoomd.context.current.system_definition, self.nlist.cpp_nlist, self.name);
            self.cpp_class = _md.PotentialPairDPDThermoDPD;
        else:
            self.nlist.cpp_nlist.setStorageMode(_md.NeighborList.storageMode.full);
            self.cpp_force = _md.PotentialPairDPDThermoDPDGPU(hoomd.context.current.system_definition, self.nlist.cpp_nlist, self.name);
            self.cpp_class = _md.PotentialPairDPDThermoDPDGPU;

        hoomd.context.current.system.addCompute(self.cpp_force, self.force_name);

        # setup the coefficent options
        self.required_coeffs = ['A', 'gamma'];

        # set the seed for dpd thermostat
        self.cpp_force.setSeed(seed);

        # set the temperature
        # setup the variant inputs
        kT = hoomd.variant._setup_variant_input(kT);
        self.cpp_force.setT(kT.cpp_variant);

    def set_params(self, kT=None):
        R""" Changes parameters.

        Args:
            kT (:py:mod:`hoomd.variant` or :py:obj:`float`): Temperature of thermostat (in energy units).

        Example::

            dpd.set_params(kT=2.0)
        """
        hoomd.util.print_status_line();
        self.check_initialization();

        # change the parameters
        if kT is not None:
            # setup the variant inputs
            kT = hoomd.variant._setup_variant_input(kT);
            self.cpp_force.setT(kT.cpp_variant);

    def process_coeff(self, coeff):
        a = coeff['A'];
        gamma = coeff['gamma'];
        return _hoomd.make_scalar2(a, gamma);

class dpd_conservative(pair):
    R""" DPD Conservative pair force.

    Args:
        r_cut (float): Default cutoff radius (in distance units).
        nlist (:py:mod:`hoomd.md.nlist`): Neighbor list
        name (str): Name of the force instance.

    :py:class:`dpd_conservative` specifies the conservative part of the DPD pair potential should be applied between
    every non-excluded particle pair in the simulation. No thermostat (e.g. Drag Force and Random Force) is applied,
    as is in :py:class:`dpd`.

    .. math::
        :nowrap:

        \begin{eqnarray*}
        V_{\mathrm{DPD-C}}(r)  = & A \cdot \left( r_{\mathrm{cut}} - r \right)
                               - \frac{1}{2} \cdot \frac{A}{r_{\mathrm{cut}}} \cdot \left(r_{\mathrm{cut}}^2 - r^2 \right)
                                      & r < r_{\mathrm{cut}} \\
                            = & 0 & r \ge r_{\mathrm{cut}} \\
        \end{eqnarray*}


    :py:class:`dpd_conservative` does not implement and energy shift / smoothing modes due to the function of the force.
    Use :py:meth:`pair_coeff.set <coeff.set>` to set potential coefficients.

    The following coefficients must be set per unique pair of particle types:

    - :math:`A` - *A* (in force units)
    - :math:`r_{\mathrm{cut}}` - *r_cut* (in distance units)
      - *optional*: defaults to the global r_cut specified in the pair command

    Example::

        nl = nlist.cell()
        dpdc = pair.dpd_conservative(r_cut=3.0, nlist=nl)
        dpdc.pair_coeff.set('A', 'A', A=1.0)
        dpdc.pair_coeff.set('A', 'B', A=2.0, r_cut = 1.0)
        dpdc.pair_coeff.set('B', 'B', A=1.0)
        dpdc.pair_coeff.set(['A', 'B'], ['C', 'D'], A=5.0)

    """
    def __init__(self, r_cut, nlist, name=None):
        hoomd.util.print_status_line();

        # register the citation
        c = hoomd.cite.article(cite_key='phillips2011',
                         author=['C L Phillips', 'J A Anderson', 'S C Glotzer'],
                         title='Pseudo-random number generation for Brownian Dynamics and Dissipative Particle Dynamics simulations on GPU devices',
                         journal='Journal of Computational Physics',
                         volume=230,
                         number=19,
                         pages='7191--7201',
                         month='Aug',
                         year='2011',
                         doi='10.1016/j.jcp.2011.05.021',
                         feature='DPD')
        hoomd.cite._ensure_global_bib().add(c)

        # tell the base class how we operate

        # initialize the base class
        pair.__init__(self, r_cut, nlist, name);

        # create the c++ mirror class
        if not hoomd.context.exec_conf.isCUDAEnabled():
            self.cpp_force = _md.PotentialPairDPD(hoomd.context.current.system_definition, self.nlist.cpp_nlist, self.name);
            self.cpp_class = _md.PotentialPairDPD;
        else:
            self.nlist.cpp_nlist.setStorageMode(_md.NeighborList.storageMode.full);
            self.cpp_force = _md.PotentialPairDPDGPU(hoomd.context.current.system_definition, self.nlist.cpp_nlist, self.name);
            self.cpp_class = _md.PotentialPairDPDGPU;

        hoomd.context.current.system.addCompute(self.cpp_force, self.force_name);

        # setup the coefficent options
        self.required_coeffs = ['A'];


    def process_coeff(self, coeff):
        a = coeff['A'];
        gamma = 0;
        return _hoomd.make_scalar2(a, gamma);

    def set_params(self, coeff):
        """ :py:class:`dpd_conservative` has no energy shift modes """

        raise RuntimeError('Not implemented for DPD Conservative');
        return;

class dpdlj(pair):
    R""" Dissipative Particle Dynamics with a LJ conservative force

    Args:
        r_cut (float): Default cutoff radius (in distance units).
        nlist (:py:mod:`hoomd.md.nlist`): Neighbor list
        kT (:py:mod:`hoomd.variant` or :py:obj:`float`): Temperature of thermostat (in energy units).
        seed (int): seed for the PRNG in the DPD thermostat.
        name (str): Name of the force instance.

    :py:class:`dpdlj` specifies that a DPD thermostat and a Lennard-Jones pair potential should be applied between
    every non-excluded particle pair in the simulation.

    `C. L. Phillips et. al. 2011 <http://dx.doi.org/10.1016/j.jcp.2011.05.021>`_ describes the DPD implementation
    details in HOOMD-blue. Cite it if you utilize the DPD functionality in your work.

    .. math::
        :nowrap:

        \begin{eqnarray*}
        F =   F_{\mathrm{C}}(r) + F_{\mathrm{R,ij}}(r_{ij}) +  F_{\mathrm{D,ij}}(v_{ij}) \\
        \end{eqnarray*}

    .. math::
        :nowrap:

        \begin{eqnarray*}
        F_{\mathrm{C}}(r) = & \partial V_{\mathrm{LJ}} / \partial r \\
        F_{\mathrm{R, ij}}(r_{ij}) = & - \theta_{ij}\sqrt{3} \sqrt{\frac{2k_b\gamma T}{\Delta t}}\cdot w(r_{ij})  \\
        F_{\mathrm{D, ij}}(r_{ij}) = & - \gamma w^2(r_{ij})\left( \hat r_{ij} \circ v_{ij} \right)  \\
        \end{eqnarray*}

    .. math::
        :nowrap:

        \begin{eqnarray*}
        V_{\mathrm{LJ}}(r)  = & 4 \varepsilon \left[ \left( \frac{\sigma}{r} \right)^{12} -
                          \alpha \left( \frac{\sigma}{r} \right)^{6} \right] & r < r_{\mathrm{cut}} \\
                            = & 0 & r \ge r_{\mathrm{cut}} \\
        \end{eqnarray*}

    .. math::
        :nowrap:

        \begin{eqnarray*}
        w(r_{ij}) = &\left( 1 - r/r_{\mathrm{cut}} \right)  & r < r_{\mathrm{cut}} \\
                            = & 0 & r \ge r_{\mathrm{cut}} \\
        \end{eqnarray*}

    where :math:`\hat r_{ij}` is a normalized vector from particle i to particle j, :math:`v_{ij} = v_i - v_j`,
    and :math:`\theta_{ij}` is a uniformly distributed random number in the range [-1, 1].

    Use :py:meth:`pair_coeff.set <coeff.set>` to set potential coefficients.

    The following coefficients must be set per unique pair of particle types:

    - :math:`\varepsilon` - *epsilon* (in energy units)
    - :math:`\sigma` - *sigma* (in distance units)
    - :math:`\alpha` - *alpha* (unitless)
      - *optional*: defaults to 1.0
    - :math:`\gamma` - *gamma* (in units of force/velocity)
    - :math:`r_{\mathrm{cut}}` - *r_cut* (in distance units)
      - *optional*: defaults to the global r_cut specified in the pair command

    To use the DPD thermostat, an :py:class:`hoomd.md.integrate.nve` integrator must be applied to the system and
    the user must specify a temperature.  Use of the dpd thermostat pair force with other integrators will result
    in unphysical behavior.

    Example::

        nl = nlist.cell()
        dpdlj = pair.dpdlj(r_cut=2.5, nlist=nl, kT=1.0, seed=0)
        dpdlj.pair_coeff.set('A', 'A', epsilon=1.0, sigma = 1.0, gamma = 4.5)
        dpdlj.pair_coeff.set('A', 'B', epsilon=0.0, sigma = 1.0 gamma = 4.5)
        dpdlj.pair_coeff.set('B', 'B', epsilon=1.0, sigma = 1.0 gamma = 4.5, r_cut = 2.0**(1.0/6.0))
        dpdlj.pair_coeff.set(['A', 'B'], ['C', 'D'], epsilon = 3.0,sigma=1.0, gamma = 1.2)
        dpdlj.set_params(T = 1.0)
        integrate.mode_standard(dt=0.005)
        integrate.nve(group=group.all())

    """

    def __init__(self, r_cut, nlist, kT, seed, name=None):
        hoomd.util.print_status_line();

        # register the citation
        c = hoomd.cite.article(cite_key='phillips2011',
                         author=['C L Phillips', 'J A Anderson', 'S C Glotzer'],
                         title='Pseudo-random number generation for Brownian Dynamics and Dissipative Particle Dynamics simulations on GPU devices',
                         journal='Journal of Computational Physics',
                         volume=230,
                         number=19,
                         pages='7191--7201',
                         month='Aug',
                         year='2011',
                         doi='10.1016/j.jcp.2011.05.021',
                         feature='DPD')
        hoomd.cite._ensure_global_bib().add(c)

        # tell the base class how we operate

        # initialize the base class
        pair.__init__(self, r_cut, nlist, name);

        # create the c++ mirror class
        if not hoomd.context.exec_conf.isCUDAEnabled():
            self.cpp_force = _md.PotentialPairDPDLJThermoDPD(hoomd.context.current.system_definition, self.nlist.cpp_nlist, self.name);
            self.cpp_class = _md.PotentialPairDPDLJThermoDPD;
        else:
            self.nlist.cpp_nlist.setStorageMode(_md.NeighborList.storageMode.full);
            self.cpp_force = _md.PotentialPairDPDLJThermoDPDGPU(hoomd.context.current.system_definition, self.nlist.cpp_nlist, self.name);
            self.cpp_class = _md.PotentialPairDPDLJThermoDPDGPU;

        hoomd.context.current.system.addCompute(self.cpp_force, self.force_name);

        # setup the coefficent options
        self.required_coeffs = ['epsilon','sigma', 'alpha', 'gamma'];
        self.pair_coeff.set_default_coeff('alpha', 1.0);


        # set the seed for dpdlj thermostat
        self.cpp_force.setSeed(seed);

        # set the temperature
        # setup the variant inputs
        kT = hoomd.variant._setup_variant_input(kT);
        self.cpp_force.setT(kT.cpp_variant);

    def set_params(self, kT=None, mode=None):
        R""" Changes parameters.

        Args:
            T (:py:mod:`hoomd.variant` or :py:obj:`float`): Temperature (if set) (in energy units)
            mode (str): energy shift/smoothing mode (default noshift).

        Examples::

            dpdlj.set_params(kT=variant.linear_interp(points = [(0, 1.0), (1e5, 2.0)]))
            dpdlj.set_params(kT=2.0, mode="shift")

        """
        hoomd.util.print_status_line();
        self.check_initialization();

        # change the parameters
        if kT is not None:
            # setup the variant inputs
            kT = hoomd.variant._setup_variant_input(kT);
            self.cpp_force.setT(kT.cpp_variant);

        if mode is not None:
            if mode == "xplor":
                hoomd.context.msg.error("XPLOR is smoothing is not supported with pair.dpdlj\n");
                raise RuntimeError("Error changing parameters in pair force");

            #use the inherited set_params
            pair.set_params(self, mode=mode)

    def process_coeff(self, coeff):
        epsilon = coeff['epsilon'];
        sigma = coeff['sigma'];
        gamma = coeff['gamma'];
        alpha = coeff['alpha'];

        lj1 = 4.0 * epsilon * math.pow(sigma, 12.0);
        lj2 = alpha * 4.0 * epsilon * math.pow(sigma, 6.0);
        return _hoomd.make_scalar4(lj1, lj2, gamma, 0.0);

class force_shifted_lj(pair):
    R""" Force-shifted Lennard-Jones pair potential.

    Args:
        r_cut (float): Default cutoff radius (in distance units).
        nlist (:py:mod:`hoomd.md.nlist`): Neighbor list
        name (str): Name of the force instance.

    :py:class:`force_shifted_lj` specifies that a modified Lennard-Jones pair force should be applied between
    non-excluded particle pair in the simulation. The force differs from the one calculated by  :py:class:`lj`
    by the subtraction of the value of the force at :math:`r_{\mathrm{cut}}`, such that the force smoothly goes
    to zero at the cut-off. The potential is modified by a linear function. This potential can be used as a substitute
    for :py:class:`lj`, when the exact analytical form of the latter is not required but a smaller cut-off radius is
    desired for computational efficency. See `Toxvaerd et. al. 2011 <http://dx.doi.org/10.1063/1.3558787>`_
    for a discussion of this potential.

    .. math::
        :nowrap:

        \begin{eqnarray*}
        V(r)  = & 4 \varepsilon \left[ \left( \frac{\sigma}{r} \right)^{12} -
                          \alpha \left( \frac{\sigma}{r} \right)^{6} \right] + \Delta V(r) & r < r_{\mathrm{cut}}\\
                            = & 0 & r \ge r_{\mathrm{cut}} \\
        \end{eqnarray*}

    .. math::

        \Delta V(r) = -(r - r_{\mathrm{cut}}) \frac{\partial V_{\mathrm{LJ}}}{\partial r}(r_{\mathrm{cut}})

    See :py:class:`pair` for details on how forces are calculated and the available energy shifting and smoothing modes.
    Use :py:meth:`pair_coeff.set <coeff.set>` to set potential coefficients.

    The following coefficients must be set per unique pair of particle types:

    - :math:`\varepsilon` - *epsilon* (in energy units)
    - :math:`\sigma` - *sigma* (in distance units)
    - :math:`\alpha` - *alpha* (unitless) - *optional*: defaults to 1.0
    - :math:`r_{\mathrm{cut}}` - *r_cut* (in distance units)
      - *optional*: defaults to the global r_cut specified in the pair command
    - :math:`r_{\mathrm{on}}`- *r_on* (in distance units)
      - *optional*: defaults to the global r_cut specified in the pair command

    Example::

        nl = nlist.cell()
        fslj = pair.force_shifted_lj(r_cut=1.5, nlist=nl)
        fslj.pair_coeff.set('A', 'A', epsilon=1.0, sigma=1.0)

    """
    def __init__(self, r_cut, nlist, name=None):
        hoomd.util.print_status_line();

        # tell the base class how we operate

        # initialize the base class
        pair.__init__(self, r_cut, nlist, name);

        # create the c++ mirror class
        if not hoomd.context.exec_conf.isCUDAEnabled():
            self.cpp_force = _md.PotentialPairForceShiftedLJ(hoomd.context.current.system_definition, self.nlist.cpp_nlist, self.name);
            self.cpp_class = _md.PotentialPairForceShiftedLJ;
        else:
            self.nlist.cpp_nlist.setStorageMode(_md.NeighborList.storageMode.full);
            self.cpp_force = _md.PotentialPairForceShiftedLJGPU(hoomd.context.current.system_definition, self.nlist.cpp_nlist, self.name);
            self.cpp_class = _md.PotentialPairForceShiftedLJGPU;

        hoomd.context.current.system.addCompute(self.cpp_force, self.force_name);

        # setup the coefficent options
        self.required_coeffs = ['epsilon', 'sigma', 'alpha'];
        self.pair_coeff.set_default_coeff('alpha', 1.0);

    def process_coeff(self, coeff):
        epsilon = coeff['epsilon'];
        sigma = coeff['sigma'];
        alpha = coeff['alpha'];

        lj1 = 4.0 * epsilon * math.pow(sigma, 12.0);
        lj2 = alpha * 4.0 * epsilon * math.pow(sigma, 6.0);
        return _hoomd.make_scalar2(lj1, lj2);

class moliere(pair):
    R""" Moliere pair potential.

    Args:
        r_cut (float): Default cutoff radius (in distance units).
        nlist (:py:mod:`hoomd.md.nlist`): Neighbor list
        name (str): Name of the force instance.

    :py:class:`moliere` specifies that a Moliere type pair potential should be applied between every
    non-excluded particle pair in the simulation.

    .. math::
        :nowrap:

        \begin{eqnarray*}
        V_{\mathrm{Moliere}}(r) = & \frac{Z_i Z_j e^2}{4 \pi \epsilon_0 r_{ij}} \left[ 0.35 \exp \left( -0.3 \frac{r_{ij}}{a_F} \right) + 0.55 \exp \left( -1.2 \frac{r_{ij}}{a_F} \right) + 0.10 \exp \left( -6.0 \frac{r_{ij}}{a_F} \right) \right] & r < r_{\mathrm{cut}} \\
                                = & 0 & r > r_{\mathrm{cut}} \\
        \end{eqnarray*}

    See :py:class:`pair` for details on how forces are calculated and the available energy shifting and smoothing modes.
    Use :py:meth:`pair_coeff.set <coeff.set>` to set potential coefficients.

    The following coefficients must be set per unique pair of particle types:

    - :math:`Z_i` - *Z_i* - Atomic number of species i (unitless)
    - :math:`Z_j` - *Z_j* - Atomic number of species j (unitless)
    - :math:`e` - *elementary_charge* - The elementary charge (in charge units)
    - :math:`a_0` - *a_0* - The Bohr radius (in distance units)
    - :math:`r_{\mathrm{cut}}` - *r_cut* (in distance units)
      - *optional*: defaults to the global r_cut specified in the pair command
    - :math:`r_{\mathrm{on}}`- *r_on* (in distance units)
      - *optional*: defaults to the global r_cut specified in the pair command

    Example::

        nl = nlist.cell()
        moliere = pair.moliere(r_cut = 3.0, nlist=nl)
        moliere.pair_coeff.set('A', 'B', Z_i = 54.0, Z_j = 7.0, elementary_charge = 1.0, a_0 = 1.0);

    """
    def __init__(self, r_cut, nlist, name=None):
        hoomd.util.print_status_line();

        # tell the base class how we operate

        # initialize the base class
        pair.__init__(self, r_cut, nlist, name);

        # create the c++ mirror class
        if not hoomd.context.exec_conf.isCUDAEnabled():
            self.cpp_force = _md.PotentialPairMoliere(hoomd.context.current.system_definition, self.nlist.cpp_nlist, self.name);
            self.cpp_class = _md.PotentialPairMoliere;
        else:
            self.nlist.cpp_nlist.setStorageMode(_md.NeighborList.storageMode.full);
            self.cpp_force = _md.PotentialPairMoliereGPU(hoomd.context.current.system_definition, self.nlist.cpp_nlist, self.name);
            self.cpp_class = _md.PotentialPairMoliereGPU;

        hoomd.context.current.system.addCompute(self.cpp_force, self.force_name);

        # setup the coefficient options
        self.required_coeffs = ['Z_i', 'Z_j', 'elementary_charge', 'a_0'];
        self.pair_coeff.set_default_coeff('elementary_charge', 1.0);
        self.pair_coeff.set_default_coeff('a_0', 1.0);

    def process_coeff(self, coeff):
        Z_i = coeff['Z_i'];
        Z_j = coeff['Z_j'];
        elementary_charge = coeff['elementary_charge'];
        a_0 = coeff['a_0'];

        Zsq = Z_i * Z_j * elementary_charge * elementary_charge;
        if (not (Z_i == 0)) or (not (Z_j == 0)):
            aF = 0.8853 * a_0 / math.pow(math.sqrt(Z_i) + math.sqrt(Z_j), 2.0 / 3.0);
        else:
            aF = 1.0;
        return _hoomd.make_scalar2(Zsq, aF);

class zbl(pair):
    R""" ZBL pair potential.

    Args:
        r_cut (float): Default cutoff radius (in distance units).
        nlist (:py:mod:`hoomd.md.nlist`): Neighbor list
        name (str): Name of the force instance.

    :py:class:`zbl` specifies that a Ziegler-Biersack-Littmark pair potential should be applied between every
    non-excluded particle pair in the simulation.

    .. math::
        :nowrap:

        \begin{eqnarray*}
        V_{\mathrm{ZBL}}(r) = & \frac{Z_i Z_j e^2}{4 \pi \epsilon_0 r_{ij}} \left[ 0.1818 \exp \left( -3.2 \frac{r_{ij}}{a_F} \right) + 0.5099 \exp \left( -0.9423 \frac{r_{ij}}{a_F} \right) + 0.2802 \exp \left( -0.4029 \frac{r_{ij}}{a_F} \right) + 0.02817 \exp \left( -0.2016 \frac{r_{ij}}{a_F} \right) \right], & r < r_{\mathrm{cut}} \\
                                = & 0, & r > r_{\mathrm{cut}} \\
        \end{eqnarray*}

    See :py:class:`pair` for details on how forces are calculated and the available energy shifting and smoothing modes.
    Use :py:meth:`pair_coeff.set <coeff.set>` to set potential coefficients.

    The following coefficients must be set per unique pair of particle types:

    - :math:`Z_i` - *Z_i* - Atomic number of species i (unitless)
    - :math:`Z_j` - *Z_j* - Atomic number of species j (unitless)
    - :math:`e` - *elementary_charge* - The elementary charge (in charge units)
    - :math:`a_0` - *a_0* - The Bohr radius (in distance units)
    - :math:`r_{\mathrm{cut}}` - *r_cut* (in distance units)
      - *optional*: defaults to the global r_cut specified in the pair command
    - :math:`r_{\mathrm{on}}`- *r_on* (in distance units)
      - *optional*: defaults to the global r_cut specified in the pair command

    Example::

        nl = nlist.cell()
        zbl = pair.zbl(r_cut = 3.0, nlist=nl)
        zbl.pair_coeff.set('A', 'B', Z_i = 54.0, Z_j = 7.0, elementary_charge = 1.0, a_0 = 1.0);

    """
    def __init__(self, r_cut, nlist, name=None):
        hoomd.util.print_status_line();

        # tell the base class how we operate

        # initialize the base class
        pair.__init__(self, r_cut, nlist, name);

        # create the c++ mirror class
        if not hoomd.context.exec_conf.isCUDAEnabled():
            self.cpp_force = _md.PotentialPairZBL(hoomd.context.current.system_definition, self.nlist.cpp_nlist, self.name);
            self.cpp_class = _md.PotentialPairZBL;
        else:
            self.nlist.cpp_nlist.setStorageMode(_md.NeighborList.storageMode.full);
            self.cpp_force = _md.PotentialPairZBLGPU(hoomd.context.current.system_definition, self.nlist.cpp_nlist, self.name);
            self.cpp_class = _md.PotentialPairZBLGPU;

        hoomd.context.current.system.addCompute(self.cpp_force, self.force_name);

        # setup the coefficient options
        self.required_coeffs = ['Z_i', 'Z_j', 'elementary_charge', 'a_0'];
        self.pair_coeff.set_default_coeff('elementary_charge', 1.0);
        self.pair_coeff.set_default_coeff('a_0', 1.0);

    def process_coeff(self, coeff):
        Z_i = coeff['Z_i'];
        Z_j = coeff['Z_j'];
        elementary_charge = coeff['elementary_charge'];
        a_0 = coeff['a_0'];

        Zsq = Z_i * Z_j * elementary_charge * elementary_charge;
        if (not (Z_i == 0)) or (not (Z_j == 0)):
            aF = 0.88534 * a_0 / ( math.pow( Z_i, 0.23 ) + math.pow( Z_j, 0.23 ) );
        else:
            aF = 1.0;
        return _hoomd.make_scalar2(Zsq, aF);

    def set_params(self, coeff):
        """ :py:class:`zbl` has no energy shift modes """

        raise RuntimeError('Not implemented for DPD Conservative');
        return;

class tersoff(pair):
    R""" Tersoff Potential.

    Args:
        r_cut (float): Default cutoff radius (in distance units).
        nlist (:py:mod:`hoomd.md.nlist`): Neighbor list
        name (str): Name of the force instance.

    :py:class:`tersoff` specifies that the Tersoff three-body potential should be applied to every
    non-bonded particle pair in the simulation.  Despite the fact that the Tersoff potential accounts
    for the effects of third bodies, it is included in the pair potentials because the species of the
    third body is irrelevant. It can thus use type-pair parameters similar to those of the pair potentials.

    The Tersoff potential is a bond-order potential based on the Morse potential that accounts for the weakening of
    individual bonds with increasing coordination number. It does this by computing a modifier to the
    attractive term of the potential. The modifier contains the effects of third-bodies on the bond
    energies. The potential also includes a smoothing function around the cutoff. The smoothing function
    used in this work is exponential in nature as opposed to the sinusoid used by Tersoff. The exponential
    function provides continuity up (I believe) the second derivative.

    """
    def __init__(self, r_cut, nlist, name=None):
        hoomd.util.print_status_line();

        # tell the base class how we operate

        # initialize the base class
        pair.__init__(self, r_cut, nlist, name);

        # this potential cannot handle a half neighbor list
        self.nlist.cpp_nlist.setStorageMode(_md.NeighborList.storageMode.full);

        # create the c++ mirror class
        if not hoomd.context.exec_conf.isCUDAEnabled():
            self.cpp_force = _md.PotentialTersoff(hoomd.context.current.system_definition, self.nlist.cpp_nlist, self.name);
            self.cpp_class = _md.PotentialTersoff;
        else:
            self.cpp_force = _md.PotentialTersoffGPU(hoomd.context.current.system_definition, self.nlist.cpp_nlist, self.name);
            self.cpp_class = _md.PotentialTersoffGPU;

        hoomd.context.current.system.addCompute(self.cpp_force, self.force_name);

        # setup the coefficients
        self.required_coeffs = ['cutoff_thickness', 'C1', 'C2', 'lambda1', 'lambda2', 'dimer_r', 'n', 'gamma', 'lambda3', 'c', 'd', 'm', 'alpha']
        self.pair_coeff.set_default_coeff('cutoff_thickness', 0.2);
        self.pair_coeff.set_default_coeff('dimer_r', 1.5);
        self.pair_coeff.set_default_coeff('C1', 1.0);
        self.pair_coeff.set_default_coeff('C2', 1.0);
        self.pair_coeff.set_default_coeff('lambda1', 2.0);
        self.pair_coeff.set_default_coeff('lambda2', 1.0);
        self.pair_coeff.set_default_coeff('lambda3', 0.0);
        self.pair_coeff.set_default_coeff('n', 0.0);
        self.pair_coeff.set_default_coeff('m', 0.0);
        self.pair_coeff.set_default_coeff('c', 0.0);
        self.pair_coeff.set_default_coeff('d', 1.0);
        self.pair_coeff.set_default_coeff('gamma', 0.0);
        self.pair_coeff.set_default_coeff('alpha', 3.0);

    def process_coeff(self, coeff):
        cutoff_d = coeff['cutoff_thickness'];
        C1 = coeff['C1'];
        C2 = coeff['C2'];
        lambda1 = coeff['lambda1'];
        lambda2 = coeff['lambda2'];
        dimer_r = coeff['dimer_r'];
        n = coeff['n'];
        gamma = coeff['gamma'];
        lambda3 = coeff['lambda3'];
        c = coeff['c'];
        d = coeff['d'];
        m = coeff['m'];
        alpha = coeff['alpha'];

        gamman = math.pow(gamma, n);
        c2 = c * c;
        d2 = d * d;
        lambda3_cube = lambda3 * lambda3 * lambda3;

        tersoff_coeffs = _hoomd.make_scalar2(C1, C2);
        exp_consts = _hoomd.make_scalar2(lambda1, lambda2);
        ang_consts = _hoomd.make_scalar3(c2, d2, m);

        return _md.make_tersoff_params(cutoff_d, tersoff_coeffs, exp_consts, dimer_r, n, gamman, lambda3_cube, ang_consts, alpha);

class mie(pair):
    R""" Mie pair potential.

    Args:
        r_cut (float): Default cutoff radius (in distance units).
        nlist (:py:mod:`hoomd.md.nlist`): Neighbor list
        name (str): Name of the force instance.

    :py:class:`mie` specifies that a Mie pair potential should be applied between every
    non-excluded particle pair in the simulation.

    .. math::
        :nowrap:

        \begin{eqnarray*}
        V_{\mathrm{mie}}(r)  = & \left( \frac{n}{n-m} \right) {\left( \frac{n}{m} \right)}^{\frac{m}{n-m}} \varepsilon \left[ \left( \frac{\sigma}{r} \right)^{n} -
                          \left( \frac{\sigma}{r} \right)^{m} \right] & r < r_{\mathrm{cut}} \\
                            = & 0 & r \ge r_{\mathrm{cut}} \\
        \end{eqnarray*}

    See :py:class:`pair` for details on how forces are calculated and the available energy shifting and smoothing modes.
    Use :py:meth:`pair_coeff.set <coeff.set>` to set potential coefficients.

    The following coefficients must be set per unique pair of particle types:

    - :math:`\varepsilon` - *epsilon* (in energy units)
    - :math:`\sigma` - *sigma* (in distance units)
    - :math:`n` - *n* (unitless)
    - :math:`m` - *m* (unitless)
    - :math:`r_{\mathrm{cut}}` - *r_cut* (in distance units)
      - *optional*: defaults to the global r_cut specified in the pair command
    - :math:`r_{\mathrm{on}}`- *r_on* (in distance units)
      - *optional*: defaults to the global r_cut specified in the pair command

    Example::

        nl = nlist.cell()
        mie = pair.mie(r_cut=3.0, nlist=nl)
        mie.pair_coeff.set('A', 'A', epsilon=1.0, sigma=1.0, n=12, m=6)
        mie.pair_coeff.set('A', 'B', epsilon=2.0, sigma=1.0, n=14, m=7, r_cut=3.0, r_on=2.0);
        mie.pair_coeff.set('B', 'B', epsilon=1.0, sigma=1.0, n=15.1, m=6.5, r_cut=2**(1.0/6.0), r_on=2.0);
        mie.pair_coeff.set(['A', 'B'], ['C', 'D'], epsilon=1.5, sigma=2.0)

    """
    def __init__(self, r_cut, nlist, name=None):
        hoomd.util.print_status_line();

        # tell the base class how we operate

        # initialize the base class
        pair.__init__(self, r_cut, nlist, name);

        # create the c++ mirror class
        if not hoomd.context.exec_conf.isCUDAEnabled():
            self.cpp_force = _md.PotentialPairMie(hoomd.context.current.system_definition, self.nlist.cpp_nlist, self.name);
            self.cpp_class = _md.PotentialPairMie;
        else:
            self.nlist.cpp_nlist.setStorageMode(_md.NeighborList.storageMode.full);
            self.cpp_force = _md.PotentialPairMieGPU(hoomd.context.current.system_definition, self.nlist.cpp_nlist, self.name);
            self.cpp_class = _md.PotentialPairMieGPU;

        hoomd.context.current.system.addCompute(self.cpp_force, self.force_name);

        # setup the coefficent options
        self.required_coeffs = ['epsilon', 'sigma', 'n', 'm'];

    def process_coeff(self, coeff):
        epsilon = float(coeff['epsilon']);
        sigma = float(coeff['sigma']);
        n = float(coeff['n']);
        m = float(coeff['m']);

        mie1 = epsilon * math.pow(sigma, n) * (n/(n-m)) * math.pow(n/m,m/(n-m));
        mie2 = epsilon * math.pow(sigma, m) * (n/(n-m)) * math.pow(n/m,m/(n-m));
        mie3 = n
        mie4 = m
        return _hoomd.make_scalar4(mie1, mie2, mie3, mie4);

class ai_pair(pair):
    R""" Generic anisotropic pair potential.

    Users should not instantiate :py:class:`ai_pair` directly. It is a base class that
    provides common features to all anisotropic pair forces. Rather than repeating all of that documentation in a
    dozen different places, it is collected here.

    All anisotropic pair potential commands specify that a given potential energy, force and torque be computed
    on all non-excluded particle pairs in the system within a short range cutoff distance :math:`r_{\mathrm{cut}}`.
    The interaction energy, forces and torque depend on the inter-particle separation
    :math:`\vec r` and on the orientations :math:`\vec q_i`, :math:`q_j`, of the particles.
    """

    ## \internal
    # \brief Initialize the pair force
    # \details
    # The derived class must set
    #  - self.cpp_class (the pair class to instantiate)
    #  - self.required_coeffs (a list of the coeff names the derived class needs)
    #  - self.process_coeffs() (a method that takes in the coeffs and spits out a param struct to use in
    #       self.cpp_force.set_params())
    def __init__(self, r_cut, nlist, name=None):
        # initialize the base class
        force._force.__init__(self, name);

        self.global_r_cut = r_cut;

        # setup the coefficent matrix
        self.pair_coeff = coeff();
        self.pair_coeff.set_default_coeff('r_cut', self.global_r_cut);

        # setup the neighbor list
        self.nlist = nlist
        self.nlist.subscribe(lambda:self.get_rcut())
        self.nlist.update_rcut()

    def set_params(self, mode=None):
        R""" Set parameters controlling the way forces are computed.

        Args:
            mode (str): (if set) Set the mode with which potentials are handled at the cutoff

        valid values for mode are: "none" (the default) and "shift":

        - *none* - No shifting is performed and potentials are abruptly cut off
        - *shift* - A constant shift is applied to the entire potential so that it is 0 at the cutoff

        Examples::

            mypair.set_params(mode="shift")
            mypair.set_params(mode="no_shift")

        """
        hoomd.util.print_status_line();

        if mode is not None:
            if mode == "no_shift":
                self.cpp_force.setShiftMode(self.cpp_class.energyShiftMode.no_shift)
            elif mode == "shift":
                self.cpp_force.setShiftMode(self.cpp_class.energyShiftMode.shift)
            else:
                hoomd.context.msg.error("Invalid mode\n");
                raise RuntimeError("Error changing parameters in pair force");

    def update_coeffs(self):
        coeff_list = self.required_coeffs + ["r_cut"];
        # check that the pair coefficents are valid
        if not self.pair_coeff.verify(coeff_list):
            hoomd.context.msg.error("Not all pair coefficients are set\n");
            raise RuntimeError("Error updating pair coefficients");

        # set all the params
        ntypes = hoomd.context.current.system_definition.getParticleData().getNTypes();
        type_list = [];
        for i in range(0,ntypes):
            type_list.append(hoomd.context.current.system_definition.getParticleData().getNameByType(i));

        for i in range(0,ntypes):
            for j in range(i,ntypes):
                # build a dict of the coeffs to pass to process_coeff
                coeff_dict = {};
                for name in coeff_list:
                    coeff_dict[name] = self.pair_coeff.get(type_list[i], type_list[j], name);

                param = self.process_coeff(coeff_dict);
                self.cpp_force.setParams(i, j, param);
                self.cpp_force.setRcut(i, j, coeff_dict['r_cut']);

class gb(ai_pair):
    R""" Gay-Berne anisotropic pair potential.

    Args:
        r_cut (float): Default cutoff radius (in distance units).
        nlist (:py:mod:`hoomd.md.nlist`): Neighbor list
        name (str): Name of the force instance.

    :py:class:`gb` computes the Gay-Berne potential between anisotropic particles.

    This version of the Gay-Berne potential supports identical pairs of uniaxial ellipsoids,
    with orientation-independent energy-well depth.

    The interaction energy for this anisotropic pair potential is
    (`Allen et. al. 2006 <http://dx.doi.org/10.1080/00268970601075238>`_):

    .. math::
        :nowrap:

        \begin{eqnarray*}
        V_{\mathrm{GB}}(\vec r, \vec e_i, \vec e_j)  = & 4 \varepsilon \left[ \zeta^{-12} -
                              \zeta^{-6} \right] & \zeta < \zeta_{\mathrm{cut}} \\
                            = & 0 & \zeta \ge \zeta_{\mathrm{cut}} \\
        \end{eqnarray*}

    .. math::

        \zeta = \left(\frac{r-\sigma+\sigma_{\mathrm{min}}}{\sigma_{\mathrm{min}}}\right)

        \sigma^{-2} = \frac{1}{2} \hat{\vec{r}}\cdot\vec{H^{-1}}\cdot\hat{\vec{r}}

        \vec{H} = 2 \ell_\perp^2 \vec{1} + (\ell_\parallel^2 - \ell_\perp^2) (\vec{e_i} \otimes \vec{e_i} + \vec{e_j} \otimes \vec{e_j})

    with :math:`\sigma_{\mathrm{min}} = 2 \min(\ell_\perp, \ell_\parallel)`.

    The cut-off parameter :math:`r_{\mathrm{cut}}` is defined for two particles oriented parallel along
    the **long** axis, i.e.
    :math:`\zeta_{\mathrm{cut}} = \left(\frac{r-\sigma_{\mathrm{max}} + \sigma_{\mathrm{min}}}{\sigma_{\mathrm{min}}}\right)`
    where :math:`\sigma_{\mathrm{max}} = 2 \max(\ell_\perp, \ell_\parallel)` .

    The quantities :math:`\ell_\parallel` and :math:`\ell_\perp` denote the semi-axis lengths parallel
    and perpendicular to particle orientation.

    Use :py:meth:`pair_coeff.set <coeff.set>` to set potential coefficients.

    The following coefficients must be set per unique pair of particle types:

    - :math:`\varepsilon` - *epsilon* (in energy units)
    - :math:`\ell_\perp` - *lperp* (in distance units)
    - :math:`\ell_\parallel` - *lpar* (in distance units)
    - :math:`r_{\mathrm{cut}}` - *r_cut* (in distance units)
      - *optional*: defaults to the global r_cut specified in the pair command

    Example::

        nl = nlist.cell()
        gb = pair.gb(r_cut=2.5, nlist=nl)
        gb.pair_coeff.set('A', 'A', epsilon=1.0, lperp=0.45, lpar=0.5)
        gb.pair_coeff.set('A', 'B', epsilon=2.0, lperp=0.45, lpar=0.5, r_cut=2**(1.0/6.0));

    """
    def __init__(self, r_cut, nlist, name=None):
        hoomd.util.print_status_line();

        # tell the base class how we operate

        # initialize the base class
        ai_pair.__init__(self, r_cut, nlist, name);

        # create the c++ mirror class
        if not hoomd.context.exec_conf.isCUDAEnabled():
            self.cpp_force = _md.AnisoPotentialPairGB(hoomd.context.current.system_definition, self.nlist.cpp_nlist, self.name);
            self.cpp_class = _md.AnisoPotentialPairGB;
        else:
            self.nlist.cpp_nlist.setStorageMode(_md.NeighborList.storageMode.full);
            self.cpp_force = _md.AnisoPotentialPairGBGPU(hoomd.context.current.system_definition, self.nlist.cpp_nlist, self.name);
            self.cpp_class = _md.AnisoPotentialPairGBGPU;

        hoomd.context.current.system.addCompute(self.cpp_force, self.force_name);

        # setup the coefficent options
        self.required_coeffs = ['epsilon', 'lperp', 'lpar'];

    def process_coeff(self, coeff):
        epsilon = coeff['epsilon'];
        lperp = coeff['lperp'];
        lpar = coeff['lpar'];

        return _hoomd.make_scalar3(epsilon, lperp, lpar);

class dipole(ai_pair):
    R""" Screened dipole-dipole interactions.

    Args:
        r_cut (float): Default cutoff radius (in distance units).
        nlist (:py:mod:`hoomd.md.nlist`): Neighbor list
        name (str): Name of the force instance.

    :py:class:`dipole` computes the (screened) interaction between pairs of
    particles with dipoles and electrostatic charges. The total energy
    computed is:

    .. math::

        U_{dipole} = U_{dd} + U_{de} + U_{ee}

        U_{dd} = A e^{-\kappa r} \left(\frac{\vec{\mu_i}\cdot\vec{\mu_j}}{r^3} - 3\frac{(\vec{\mu_i}\cdot \vec{r_{ji}})(\vec{\mu_j}\cdot \vec{r_{ji}})}{r^5}\right)

        U_{de} = A e^{-\kappa r} \left(\frac{(\vec{\mu_j}\cdot \vec{r_{ji}})q_i}{r^3} - \frac{(\vec{\mu_i}\cdot \vec{r_{ji}})q_j}{r^3}\right)

        U_{ee} = A e^{-\kappa r} \frac{q_i q_j}{r}

    Use :py:meth:`pair_coeff.set <coeff.set>` to set potential coefficients.
    :py:class:`dipole` does not implement and energy shift / smoothing modes due to the function of the force.

    The following coefficients must be set per unique pair of particle types:

    - mu - magnitude of :math:`\vec{\mu} = \mu (1, 0, 0)` in the particle local reference frame
    - A - electrostatic energy scale :math:`A` (default value 1.0)
    - kappa - inverse screening length :math:`\kappa`

    Example::

        # A/A interact only with screened electrostatics
        dipole.pair_coeff.set('A', 'A', mu=0.0, A=1.0, kappa=1.0)
        dipole.pair_coeff.set('A', 'B', mu=0.5, kappa=1.0)

    """
    def __init__(self, r_cut, nlist, name=None):
        hoomd.util.print_status_line();

        ## tell the base class how we operate

        # initialize the base class
        ai_pair.__init__(self, r_cut, nlist, name);

        ## create the c++ mirror class
        if not hoomd.context.exec_conf.isCUDAEnabled():
            self.cpp_force = _md.AnisoPotentialPairDipole(hoomd.context.current.system_definition, self.nlist.cpp_nlist, self.name);
            self.cpp_class = _md.AnisoPotentialPairDipole;
        else:
            self.nlist.cpp_nlist.setStorageMode(_md.NeighborList.storageMode.full);
            self.cpp_force = _md.AnisoPotentialPairDipoleGPU(hoomd.context.current.system_definition, self.nlist.cpp_nlist, self.name);
            self.cpp_class = _md.AnisoPotentialPairDipoleGPU;

        hoomd.context.current.system.addCompute(self.cpp_force, self.force_name);

        ## setup the coefficent options
        self.required_coeffs = ['mu', 'A', 'kappa'];

        self.pair_coeff.set_default_coeff('A', 1.0)

    def process_coeff(self, coeff):
        mu = float(coeff['mu']);
        A = float(coeff['A']);
        kappa = float(coeff['kappa']);

        params = _hoomd.make_scalar3(mu, A, kappa)

        return params

    def set_params(self, *args, **kwargs):
        """ :py:class:`dipole` has no energy shift modes """

        raise RuntimeError('Not implemented for dipole');
        return;


class reaction_field(pair):
    R""" Onsager reaction field pair potential.

    Args:
        r_cut (float): Default cutoff radius (in distance units).
        nlist (:py:mod:`hoomd.md.nlist`): Neighbor list
        name (str): Name of the force instance.

    :py:class:`reaction_field` specifies that an Onsager reaction field pair potential should be applied between every
    non-excluded particle pair in the simulation.

    Reaction field electrostatics is an approximation to the screened electrostatic interaction,
    which assumes that the medium can be treated as an electrostatic continuum of dielectric
    constant :math:`\epsilon_{RF}` outside the cutoff sphere of radius :math:`r_{\mathrm{cut}}`.
    See: `Barker et. al. 1973 <http://dx.doi.org/10.1080/00268977300102101>`_.

    .. math::

       V_{\mathrm{RF}}(r) = \varepsilon \left[ \frac{1}{r} +
           \frac{(\epsilon_{RF}-1) r^2}{(2 \epsilon_{RF} + 1) r_c^3} \right]

    By default, the reaction field potential does not require charge or diameter to be set. Two parameters,
    :math:`\varepsilon` and :math:`\epsilon_{RF}` are needed. If :math:`epsilon_{RF}` is specified as zero,
    it will represent infinity.

    If *use_charge* is set to True, the following formula is evaluated instead:
    .. math::

       V_{\mathrm{RF}}(r) = q_i q_j \varepsilon \left[ \frac{1}{r} +
           \frac{(\epsilon_{RF}-1) r^2}{(2 \epsilon_{RF} + 1) r_c^3} \right]

    where :math:`q_i` and :math:`q_j` are the charges of the particle pair.

    See :py:class:`pair` for details on how forces are calculated and the available energy shifting and smoothing modes.
    Use :py:meth:`pair_coeff.set <coeff.set>` to set potential coefficients.

    The following coefficients must be set per unique pair of particle types:

    - :math:`\varepsilon` - *epsilon* (in units of energy*distance)
    - :math:`\epsilon_{RF}` - *eps_rf* (dimensionless)
    - :math:`r_{\mathrm{cut}}` - *r_cut* (in units of distance)
      - *optional*: defaults to the global r_cut specified in the pair command
    - :math:`r_{\mathrm{on}}` - *r_on* (in units of distance)
      - *optional*: defaults to the global r_cut specified in the pair command
    - *use_charge* (boolean), evaluate potential using particle charges
      - *optional*: defaults to False

    .. versionadded:: 2.1


    Example::

        nl = nlist.cell()
        reaction_field = pair.reaction_field(r_cut=3.0, nlist=nl)
        reaction_field.pair_coeff.set('A', 'A', epsilon=1.0, eps_rf=1.0)
        reaction_field.pair_coeff.set('A', 'B', epsilon=-1.0, eps_rf=0.0)
        reaction_field.pair_coeff.set('B', 'B', epsilon=1.0, eps_rf=0.0)
        reaction_field.pair_coeff.set(system.particles.types, system.particles.types, epsilon=1.0, eps_rf=0.0, use_charge=True)

    """
    def __init__(self, r_cut, nlist, name=None):
        hoomd.util.print_status_line();

        # tell the base class how we operate

        # initialize the base class
        pair.__init__(self, r_cut, nlist, name);

        # create the c++ mirror class
        if not hoomd.context.exec_conf.isCUDAEnabled():
            self.cpp_force = _md.PotentialPairReactionField(hoomd.context.current.system_definition, self.nlist.cpp_nlist, self.name);
            self.cpp_class = _md.PotentialPairReactionField;
        else:
            self.nlist.cpp_nlist.setStorageMode(_md.NeighborList.storageMode.full);
            self.cpp_force = _md.PotentialPairReactionFieldGPU(hoomd.context.current.system_definition, self.nlist.cpp_nlist, self.name);
            self.cpp_class = _md.PotentialPairReactionFieldGPU;

        hoomd.context.current.system.addCompute(self.cpp_force, self.force_name);

        # setup the coefficent options
        self.required_coeffs = ['epsilon', 'eps_rf', 'use_charge'];
        self.pair_coeff.set_default_coeff('use_charge', False)

    def process_coeff(self, coeff):
        epsilon = coeff['epsilon'];
        eps_rf = coeff['eps_rf'];
        use_charge = coeff['use_charge']

        return _hoomd.make_scalar3(epsilon, eps_rf, _hoomd.int_as_scalar(int(use_charge)));

class DLVO(pair):
    R""" DLVO colloidal interaction

    :py:class:`DLVO` specifies that a DLVO dispersion and electrostatic interaction should be
    applied between every non-excluded particle pair in the simulation.

    Args:
        r_cut (float): Default cutoff radius (in distance units).
        nlist (:py:mod:`hoomd.md.nlist`): Neighbor list
        name (str): Name of the force instance.
        d_max (float): Maximum diameter particles in the simulation will have (in distance units)

    :py:class:`DLVO` evaluates the forces for the pair potential
    .. math::

        V_{\mathrm{DLVO}}(r)  = & - \frac{A}{6} \left[
            \frac{2a_1a_2}{r^2 - (a_1+a_2)^2} + \frac{2a_1a_2}{r^2 - (a_1-a_2)^2}
            + \log \left( \frac{r^2 - (a_1+a_2)^2}{r^2 - (a_1+a_2)^2} \right) \right]
            + \frac{a_1 a_2}{a_1+a_2} Z e^{-\kappa(r - (a_1+a_2))} & r < (r_{\mathrm{cut}} + \Delta)
            = & 0 & r \ge (r_{\mathrm{cut}} + \Delta)

     where math:`a_i` is the radius of particle :math:`i`, :math:`\Delta = (d_i + d_j)/2` and
     :math:`d_i` is the diameter of particle :math:`i`.

    The first term corresponds to the attractive van der Waals interaction with A being the Hamaker constant,
    the second term to the repulsive double-layer interaction between two spherical surfaces with Z proportional
    to the surface electric potential.

    See Israelachvili 2011, pp. 317.

    The DLVO potential does not need charge, but does need diameter. See :py:class:`slj` for an explanation
    on how diameters are handled in the neighbor lists.

    Due to the way that DLVO modifies the cutoff condition, it will not function properly with the
    xplor shifting mode. See :py:class:`pair` for details on how forces are calculated and the available energy
    shifting and smoothing modes.

    Use :py:meth:`pair_coeff.set <coeff.set>` to set potential coefficients.

    The following coefficients must be set per unique pair of particle types:

    - :math:`\varepsilon` - *epsilon* (in units of energy*distance)
    - :math:`\kappa` - *kappa* (in units of 1/distance)
    - :math:`r_{\mathrm{cut}}` - *r_cut* (in units of distance)
      - *optional*: defaults to the global r_cut specified in the pair command
    - :math:`r_{\mathrm{on}}` - *r_on* (in units of distance)
      - *optional*: defaults to the global r_cut specified in the pair command

    .. versionadded:: 2.2

    Example::

        nl = nlist.cell()
        DLVO.pair_coeff.set('A', 'A', epsilon=1.0, kappa=1.0)
        DLVO.pair_coeff.set('A', 'B', epsilon=2.0, kappa=0.5, r_cut=3.0, r_on=2.0);
        DLVO.pair_coeff.set(['A', 'B'], ['C', 'D'], epsilon=0.5, kappa=3.0)
    """
    def __init__(self, r_cut, nlist, d_max=None, name=None):
        hoomd.util.print_status_line();

        # initialize the base class
        pair.__init__(self, r_cut, nlist, name);

        # update the neighbor list
        if d_max is None :
            sysdef = hoomd.context.current.system_definition;
            d_max = sysdef.getParticleData().getMaxDiameter()
            hoomd.context.msg.notice(2, "Notice: DLVO set d_max=" + str(d_max) + "\n");

        # SLJ requires diameter shifting to be on
        self.nlist.cpp_nlist.setDiameterShift(True);
        self.nlist.cpp_nlist.setMaximumDiameter(d_max);

        # create the c++ mirror class
        if not hoomd.context.exec_conf.isCUDAEnabled():
            self.cpp_force = _md.PotentialPairDLVO(hoomd.context.current.system_definition, self.nlist.cpp_nlist, self.name);
            self.cpp_class = _md.PotentialPairDLVO;
        else:
            self.nlist.cpp_nlist.setStorageMode(_md.NeighborList.storageMode.full);
            self.cpp_force = _md.PotentialPairDLVOGPU(hoomd.context.current.system_definition, self.nlist.cpp_nlist, self.name);
            self.cpp_class = _md.PotentialPairDLVOGPU;

        hoomd.context.current.system.addCompute(self.cpp_force, self.force_name);

        # setup the coefficent options
        self.required_coeffs = ['kappa', 'Z', 'A'];

    def process_coeff(self, coeff):
        Z = coeff['Z'];
        kappa = coeff['kappa'];
        A = coeff['A'];

        return _hoomd.make_scalar3(kappa, Z, A);

class square_density(pair):
    R""" Soft potential for simulating a van-der-Waals liquid

    Args:
        r_cut (float): Default cutoff radius (in distance units).
        nlist (:py:mod:`hoomd.md.nlist`): Neighbor list
        name (str): Name of the force instance.

    :py:class:`square_density` specifies that the three-body potential should be applied to every
    non-bonded particle pair in the simulation, that is harmonic in the local density.

    The self energy per particle takes the form

    .. math::
        :nowrap:

        \begin{equation}
        \Psi^{ex} = B (\rho - A)^2
        \end{equation}

    which gives a pair-wise additive, three-body force

    .. math::
        \begin{equation}
        \vec f_{ij} = \left\{B (n_i - A) + B (n_j - A)\right\} w'_{ij} \vec e_{ij}
        \end{equation}

    Here, :math:`w_{ij}` is a quadratic, normalized weighting function,

    .. math::
        :nowrap:

        \begin{equation}
        w(x) = \frac{15}{2 \pi r_{c,\mathrm{weight}}^3} (1-r/r_{c,\mathrm{weight}})^2
        \end{equation}

    The local density at the location of particle $i$ is defined as

    .. math::
        \begin{equation}
        n_i = \sum\limits_{j\neq i} w_{ij}\left(\big| \vec r_i - \vec r_j \big|\right)
        \end{equation}

    The following coefficients must be set per unique pair of particle types:

    - :math:`A` - *A* (in units of volume^-1) - mean density (*default*: 0)
    - :math:`B` - *B* (in units of energy*volume^2) - coefficient of the harmonic density term

    Example::

        nl = nlist.cell()
        sqd = pair.van_der_waals(r_cut=3.0, nlist=nl)
        sqd.pair_coeff.set('A', 'A', A=0.1)
        sqd.pair_coeff.set('A', 'A', B=1.0)

    For further details regarding this multibody potential, see

    Warning:
        Currently HOOMD does not support reverse force communication between MPI domains on the GPU.
        Since reverse force communication is required for the calculation of multi-body potentials, attempting to use the
        square_density potential on the GPU with MPI will result in an error.

    [1] P. B. Warren, "Vapor-liquid coexistence in many-body dissipative particle dynamics"
    Phys. Rev. E. Stat. Nonlin. Soft Matter Phys., vol. 68, no. 6 Pt 2, p. 066702, 2003.
    """
    def __init__(self, r_cut, nlist, name=None):
        hoomd.util.print_status_line();

        # tell the base class how we operate

        # initialize the base class
        pair.__init__(self, r_cut, nlist, name);

        # this potential cannot handle a half neighbor list
        self.nlist.cpp_nlist.setStorageMode(_md.NeighborList.storageMode.full);

        # create the c++ mirror class
        if not hoomd.context.exec_conf.isCUDAEnabled():
            self.cpp_force = _md.PotentialSquareDensity(hoomd.context.current.system_definition, self.nlist.cpp_nlist, self.name);
            self.cpp_class = _md.PotentialSquareDensity;
        else:
            self.cpp_force = _md.PotentialSquareDensityGPU(hoomd.context.current.system_definition, self.nlist.cpp_nlist, self.name);
            self.cpp_class = _md.PotentialSquareDensityGPU;

        hoomd.context.current.system.addCompute(self.cpp_force, self.force_name);

        # setup the coefficients
        self.required_coeffs = ['A','B']
        self.pair_coeff.set_default_coeff('A', 0.0)

    def process_coeff(self, coeff):
        return _hoomd.make_scalar2(coeff['A'],coeff['B'])


class buckingham(pair):
    R""" Buckingham pair potential.

    Args:
        r_cut (float): Default cutoff radius (in distance units).
        nlist (:py:mod:`hoomd.md.nlist`): Neighbor list
        name (str): Name of the force instance.

    :py:class:`buckingham` specifies that a Buckingham pair potential should be applied between every
    non-excluded particle pair in the simulation.

    .. math::
        :nowrap:

        \begin{eqnarray*}
        V_{\mathrm{Buckingham}}(r)  = & A \exp\left(-\frac{r}{\rho}\right) -
                          \frac{C}{r} & r < r_{\mathrm{cut}} \\
                            = & 0 & r \ge r_{\mathrm{cut}} \\
        \end{eqnarray*}

    See :py:class:`pair` for details on how forces are calculated and the available energy shifting and smoothing modes.
    Use :py:meth:`pair_coeff.set <coeff.set>` to set potential coefficients.

    The following coefficients must be set per unique pair of particle types:

    - :math:`A` - *A* (in energy units)
    - :math:`\rho` - *rho* (in distance units)
    - :math:`\C` - *C* (in energy/distance units )
    - :math:`r_{\mathrm{cut}}` - *r_cut* (in distance units)
      - *optional*: defaults to the global r_cut specified in the pair command
    - :math:`r_{\mathrm{on}}`- *r_on* (in distance units)
      - *optional*: defaults to the global r_cut specified in the pair command

    .. versionadded:: 2.2
    .. versionchanged:: 2.2

    Example::

        nl = nlist.cell()
        buck = pair.buckingham(r_cut=3.0, nlist=nl)
        buck.pair_coeff.set('A', 'A', A=1.0, rho=1.0, C=1.0)
        buck.pair_coeff.set('A', 'B', A=2.0, rho=1.0, C=1.0, r_cut=3.0, r_on=2.0);
        buck.pair_coeff.set('B', 'B', A=1.0, rho=1.0, C=1.0, r_cut=2**(1.0/6.0), r_on=2.0);
        buck.pair_coeff.set(['A', 'B'], ['C', 'D'], A=1.5, rho=2.0, C=1.0)

    """
    def __init__(self, r_cut, nlist, name=None):
        hoomd.util.print_status_line();

        # tell the base class how we operate

        # initialize the base class
        pair.__init__(self, r_cut, nlist, name);

        # create the c++ mirror class
        if not hoomd.context.exec_conf.isCUDAEnabled():
            self.cpp_force = _md.PotentialPairBuckingham(hoomd.context.current.system_definition, self.nlist.cpp_nlist, self.name);
            self.cpp_class = _md.PotentialPairBuckingham;
        else:
            self.nlist.cpp_nlist.setStorageMode(_md.NeighborList.storageMode.full);
            self.cpp_force = _md.PotentialPairBuckinghamGPU(hoomd.context.current.system_definition, self.nlist.cpp_nlist, self.name);
            self.cpp_class = _md.PotentialPairBuckinghamGPU;

        hoomd.context.current.system.addCompute(self.cpp_force, self.force_name);

        # setup the coefficient options
        self.required_coeffs = ['A', 'rho', 'C'];

    def process_coeff(self, coeff):
        A = coeff['A'];
        rho = coeff['rho'];
        C = coeff['C'];

        return _hoomd.make_scalar4(A, rho, C, 0.0);


class lj1208(pair):
    R""" Lennard-Jones 12-8 pair potential.

    Args:
        r_cut (float): Default cutoff radius (in distance units).
        nlist (:py:mod:`hoomd.md.nlist`): Neighbor list
        name (str): Name of the force instance.

    :py:class:`lj1208` specifies that a Lennard-Jones pair potential should be applied between every
    non-excluded particle pair in the simulation.

    .. math::
        :nowrap:

        \begin{eqnarray*}
        V_{\mathrm{LJ}}(r)  = & 4 \varepsilon \left[ \left( \frac{\sigma}{r} \right)^{12} -
                          \alpha \left( \frac{\sigma}{r} \right)^{8} \right] & r < r_{\mathrm{cut}} \\
                            = & 0 & r \ge r_{\mathrm{cut}} \\
        \end{eqnarray*}

    See :py:class:`pair` for details on how forces are calculated and the available energy shifting and smoothing modes.
    Use :py:meth:`pair_coeff.set <coeff.set>` to set potential coefficients.

    The following coefficients must be set per unique pair of particle types:

    - :math:`\varepsilon` - *epsilon* (in energy units)
    - :math:`\sigma` - *sigma* (in distance units)
    - :math:`\alpha` - *alpha* (unitless) - *optional*: defaults to 1.0
    - :math:`r_{\mathrm{cut}}` - *r_cut* (in distance units)
      - *optional*: defaults to the global r_cut specified in the pair command
    - :math:`r_{\mathrm{on}}`- *r_on* (in distance units)
      - *optional*: defaults to the global r_cut specified in the pair command

    .. versionadded:: 2.2
    .. versionchanged:: 2.2

    Example::

        nl = nlist.cell()
        lj1208 = pair.lj1208(r_cut=3.0, nlist=nl)
        lj1208.pair_coeff.set('A', 'A', epsilon=1.0, sigma=1.0)
        lj1208.pair_coeff.set('A', 'B', epsilon=2.0, sigma=1.0, alpha=0.5, r_cut=3.0, r_on=2.0);
        lj1208.pair_coeff.set('B', 'B', epsilon=1.0, sigma=1.0, r_cut=2**(1.0/6.0), r_on=2.0);
        lj1208.pair_coeff.set(['A', 'B'], ['C', 'D'], epsilon=1.5, sigma=2.0)

    """
    def __init__(self, r_cut, nlist, name=None):
        hoomd.util.print_status_line();

        # tell the base class how we operate

        # initialize the base class
        pair.__init__(self, r_cut, nlist, name);

        # create the c++ mirror class
        if not hoomd.context.exec_conf.isCUDAEnabled():
            self.cpp_force = _md.PotentialPairLJ1208(hoomd.context.current.system_definition, self.nlist.cpp_nlist, self.name);
            self.cpp_class = _md.PotentialPairLJ1208;
        else:
            self.nlist.cpp_nlist.setStorageMode(_md.NeighborList.storageMode.full);
            self.cpp_force = _md.PotentialPairLJ1208GPU(hoomd.context.current.system_definition, self.nlist.cpp_nlist, self.name);
            self.cpp_class = _md.PotentialPairLJ1208GPU;

        hoomd.context.current.system.addCompute(self.cpp_force, self.force_name);

        # setup the coefficient options
        self.required_coeffs = ['epsilon', 'sigma', 'alpha'];
        self.pair_coeff.set_default_coeff('alpha', 1.0);

    def process_coeff(self, coeff):
        epsilon = coeff['epsilon'];
        sigma = coeff['sigma'];
        alpha = coeff['alpha'];

        lj1 = 4.0 * epsilon * math.pow(sigma, 12.0);
        lj2 = alpha * 4.0 * epsilon * math.pow(sigma, 8.0);
        return _hoomd.make_scalar2(lj1, lj2);

<<<<<<< HEAD
class alj2D(ai_pair):
    R""" 2D Ansitropic (analytical) LJ potential.
=======
class fourier(pair):
    R""" Fourier pair potential.
>>>>>>> 60513d25

    Args:
        r_cut (float): Default cutoff radius (in distance units).
        nlist (:py:mod:`hoomd.md.nlist`): Neighbor list
        name (str): Name of the force instance.

<<<<<<< HEAD
    :py:class:`alj2D` computes the 2D anisotropic LJ potential between anisotropic particles.

    Use :py:meth:`pair_coeff.set <coeff.set>` to set potential coefficients.

    The following coefficients must be set per unique pair of particle types:

    - :math:`\varepsilon` - *epsilon* (in energy units)
    - :math:`\n_i` - *number of vertices i^th particle*
    - :math:`\n_j` - *number of vertices j^th particle*
    - :math:`r_{\mathrm{cut}}` - *r_cut* (in distance units)
      - *optional*: defaults to the global r_cut specified in the pair command

    Example::

        nl = nlist.cell()
        alj2D = pair.alj2D(r_cut=2.5, nlist=nl)
        alj2D.pair_coeff.set('A', 'A', epsilon=1.0, n_i=2.0, n_j=2.0)
        alj2D.pair_coeff.set('A', 'B', epsilon=2.0, n_i=2.0, n_j=2.0, r_cut=2**(1.0/6.0));

    """
    def __init__(self, r_cut, nlist, name=None):
        hoomd.util.print_status_line();

        # initialize the base class
        ai_pair.__init__(self, r_cut, nlist, name);

        # create the c++ mirror class
        if not hoomd.context.exec_conf.isCUDAEnabled():
            self.cpp_force = _md.AnisoPotentialPair2DALJ(hoomd.context.current.system_definition, self.nlist.cpp_nlist, self.name);
            self.cpp_class = _md.AnisoPotentialPair2DALJ;
        else:
            self.nlist.cpp_nlist.setStorageMode(_md.NeighborList.storageMode.full);
            self.cpp_force = _md.AnisoPotentialPair2DALJGPU(hoomd.context.current.system_definition, self.nlist.cpp_nlist, self.name);
            self.cpp_class = _md.AnisoPotentialPair2DALJGPU;

        hoomd.context.current.system.addCompute(self.cpp_force, self.force_name);

        # setup the coefficent options
        self.required_coeffs = ['epsilon','sigma_i','sigma_j','alpha','shape_i', 'shape_j'];

    def process_coeff(self, coeff):
        epsilon = coeff['epsilon'];
        sigma_i = coeff['sigma_i'];
        sigma_j = coeff['sigma_j'];
        shape_i = coeff['shape_i'];
        shape_j = coeff['shape_j'];
        alpha = coeff['alpha'];

        shape_i = [[v[0], v[1], 0] for v in shape_i]
        shape_j = [[v[0], v[1], 0] for v in shape_j]
        return _md.make_shape_table(epsilon, sigma_i, sigma_j, alpha, list(shape_i), list(shape_j), hoomd.context.exec_conf);

class alj_table(ai_pair):
    R""" Ansitropic (table) LJ potential.

    Args:
        r_cut (float): Default cutoff radius (in distance units).
        nlist (:py:mod:`hoomd.md.nlist`): Neighbor list
        name (str): Name of the force instance.

    :py:class:`alj_table` computes the anisotropic LJ potential between anisotropic particles using a tale lookup.

=======
    :py:class:`fourier` specifies that a fourier series form potential.

    .. math::
        :nowrap:

        \begin{eqnarray*}
        V_{\mathrm{Fourier}}(r) = & \frac{1}{r^{12}} + \frac{1}{r^2}\sum_{n=1}^4 [a_n cos(\frac{n \pi r}{r_{cut}}) + b_n sin(\frac{n \pi r}{r_{cut}})] & r < r_{\mathrm{cut}}  \\
                                = & 0 & r \ge r_{\mathrm{cut}} \\
        \end{eqnarray*}

        where:
        \begin{eqnarray*}
        a_1 = \sum_{n=2}^4 (-1)^n a_n cos(\frac{n \pi r}{r_{cut}})
        \end{eqnarray*}

        \begin{eqnarray*}
        b_1 = \sum_{n=2}^4 n (-1)^n b_n cos(\frac{n \pi r}{r_{cut}})
        \end{eqnarray*}

        is calculated to enforce close to zero value at r_cut.

    See :py:class:`pair` for details on how forces are calculated and the available energy shifting and smoothing modes.
>>>>>>> 60513d25
    Use :py:meth:`pair_coeff.set <coeff.set>` to set potential coefficients.

    The following coefficients must be set per unique pair of particle types:

<<<<<<< HEAD
    - :math:`\varepsilon` - *epsilon* (in energy units)
    - :math:`\sigma_i` - *inscribed sphere radius for i^th particle*
    - :math:`\sigma_j` - *inscribed sphere radius for j^th particle*
    - :math:`r_{\mathrm{cut}}` - *r_cut* (in distance units)
      - *optional*: defaults to the global r_cut specified in the pair command
=======
    - :math:`a` - *a* (array of 3 values corresponding to a2, a3 and a4 in the Fourier series, unitless)
    - :math:`a` - *b* (array of 3 values corresponding to b2, b3 and b4 in the Fourier series, unitless)
    - :math:`r_{\mathrm{cut}}` - *r_cut* (in distance units)
      - *optional*: defaults to the global r_cut specified in the pair command
    - :math:`r_{\mathrm{on}}`- *r_on* (in distance units)
      - *optional*: defaults to the global r_cut specified in the pair command
>>>>>>> 60513d25

    Example::

        nl = nlist.cell()
<<<<<<< HEAD
        alj_table = pair.alj_table(r_cut=2.5, nlist=nl)
        alj_table.pair_coeff.set('A', 'A', epsilon=1.0, kernel_i=table_i, kernel_i=table_j)
        alj_table.pair_coeff.set('A', 'B', epsilon=2.0, kernel_i=table_i, kernel_i=table_j, r_cut=2**(1.0/6.0));

    """
    def __init__(self, r_cut, nlist, name=None):
        hoomd.util.print_status_line();

        # initialize the base class
        ai_pair.__init__(self, r_cut, nlist, name);

        # create the c++ mirror class
        if not hoomd.context.exec_conf.isCUDAEnabled():
            self.cpp_force = _md.AnisoPotentialPairALJTable(hoomd.context.current.system_definition, self.nlist.cpp_nlist, self.name);
            self.cpp_class = _md.AnisoPotentialPairALJTable;
        else:
            self.nlist.cpp_nlist.setStorageMode(_md.NeighborList.storageMode.full);
            self.cpp_force = _md.AnisoPotentialPairALJTableGPU(hoomd.context.current.system_definition, self.nlist.cpp_nlist, self.name);
            self.cpp_class = _md.AnisoPotentialPairALJTableGPU;
=======
        fourier = pair.fourier(r_cut=3.0, nlist=nl)
        fourier.pair_coeff.set('A', 'A', a=[a2,a3,a4], b=[b2,b3,b4])
    """

    def __init__(self, r_cut, nlist, name=None):

        hoomd.util.print_status_line();

        # tell the base class how we operate

        # initialize the base class
        pair.__init__(self, r_cut, nlist, name);

        # create the c++ mirror class
        if not hoomd.context.exec_conf.isCUDAEnabled():
            self.cpp_force = _md.PotentialPairFourier(hoomd.context.current.system_definition, self.nlist.cpp_nlist, self.name);
            self.cpp_class = _md.PotentialPairFourier;
        else:
            self.nlist.cpp_nlist.setStorageMode(_md.NeighborList.storageMode.full);
            self.cpp_force = _md.PotentialPairFourierGPU(hoomd.context.current.system_definition, self.nlist.cpp_nlist, self.name);
            self.cpp_class = _md.PotentialPairFourierGPU;
>>>>>>> 60513d25

        hoomd.context.current.system.addCompute(self.cpp_force, self.force_name);

        # setup the coefficent options
<<<<<<< HEAD
        self.required_coeffs = ['epsilon', 'sigma_i', 'sigma_j', 'alpha', 'shape_i', 'shape_j'];
        self.pair_coeff.set_default_coeff('alpha', 1.0);

    def process_coeff(self, coeff):
        epsilon = coeff['epsilon'];
        sigma_i = coeff['sigma_i'];
        sigma_j = coeff['sigma_j'];
        shape_i = coeff['shape_i'];
        shape_j = coeff['shape_j'];
        alpha = coeff['alpha'];

        return _md.make_shape_table(epsilon, sigma_i, sigma_j, alpha, shape_i, shape_j, hoomd.context.exec_conf);
=======

        self.required_coeffs = ['fourier_a','fourier_b'];
        # self.pair_coeff.set_default_coeff('alpha', 1.0);

    def process_coeff(self, coeff):
        fourier_a = coeff['fourier_a'];
        fourier_b = coeff['fourier_b'];

        return _md.make_pair_fourier_params(fourier_a,fourier_b);
>>>>>>> 60513d25
<|MERGE_RESOLUTION|>--- conflicted
+++ resolved
@@ -2780,20 +2780,14 @@
         lj2 = alpha * 4.0 * epsilon * math.pow(sigma, 8.0);
         return _hoomd.make_scalar2(lj1, lj2);
 
-<<<<<<< HEAD
 class alj2D(ai_pair):
     R""" 2D Ansitropic (analytical) LJ potential.
-=======
-class fourier(pair):
-    R""" Fourier pair potential.
->>>>>>> 60513d25
 
     Args:
         r_cut (float): Default cutoff radius (in distance units).
         nlist (:py:mod:`hoomd.md.nlist`): Neighbor list
         name (str): Name of the force instance.
 
-<<<<<<< HEAD
     :py:class:`alj2D` computes the 2D anisotropic LJ potential between anisotropic particles.
 
     Use :py:meth:`pair_coeff.set <coeff.set>` to set potential coefficients.
@@ -2856,53 +2850,19 @@
 
     :py:class:`alj_table` computes the anisotropic LJ potential between anisotropic particles using a tale lookup.
 
-=======
-    :py:class:`fourier` specifies that a fourier series form potential.
-
-    .. math::
-        :nowrap:
-
-        \begin{eqnarray*}
-        V_{\mathrm{Fourier}}(r) = & \frac{1}{r^{12}} + \frac{1}{r^2}\sum_{n=1}^4 [a_n cos(\frac{n \pi r}{r_{cut}}) + b_n sin(\frac{n \pi r}{r_{cut}})] & r < r_{\mathrm{cut}}  \\
-                                = & 0 & r \ge r_{\mathrm{cut}} \\
-        \end{eqnarray*}
-
-        where:
-        \begin{eqnarray*}
-        a_1 = \sum_{n=2}^4 (-1)^n a_n cos(\frac{n \pi r}{r_{cut}})
-        \end{eqnarray*}
-
-        \begin{eqnarray*}
-        b_1 = \sum_{n=2}^4 n (-1)^n b_n cos(\frac{n \pi r}{r_{cut}})
-        \end{eqnarray*}
-
-        is calculated to enforce close to zero value at r_cut.
-
-    See :py:class:`pair` for details on how forces are calculated and the available energy shifting and smoothing modes.
->>>>>>> 60513d25
     Use :py:meth:`pair_coeff.set <coeff.set>` to set potential coefficients.
 
     The following coefficients must be set per unique pair of particle types:
 
-<<<<<<< HEAD
     - :math:`\varepsilon` - *epsilon* (in energy units)
     - :math:`\sigma_i` - *inscribed sphere radius for i^th particle*
     - :math:`\sigma_j` - *inscribed sphere radius for j^th particle*
     - :math:`r_{\mathrm{cut}}` - *r_cut* (in distance units)
       - *optional*: defaults to the global r_cut specified in the pair command
-=======
-    - :math:`a` - *a* (array of 3 values corresponding to a2, a3 and a4 in the Fourier series, unitless)
-    - :math:`a` - *b* (array of 3 values corresponding to b2, b3 and b4 in the Fourier series, unitless)
-    - :math:`r_{\mathrm{cut}}` - *r_cut* (in distance units)
-      - *optional*: defaults to the global r_cut specified in the pair command
-    - :math:`r_{\mathrm{on}}`- *r_on* (in distance units)
-      - *optional*: defaults to the global r_cut specified in the pair command
->>>>>>> 60513d25
 
     Example::
 
         nl = nlist.cell()
-<<<<<<< HEAD
         alj_table = pair.alj_table(r_cut=2.5, nlist=nl)
         alj_table.pair_coeff.set('A', 'A', epsilon=1.0, kernel_i=table_i, kernel_i=table_j)
         alj_table.pair_coeff.set('A', 'B', epsilon=2.0, kernel_i=table_i, kernel_i=table_j, r_cut=2**(1.0/6.0));
@@ -2922,7 +2882,67 @@
             self.nlist.cpp_nlist.setStorageMode(_md.NeighborList.storageMode.full);
             self.cpp_force = _md.AnisoPotentialPairALJTableGPU(hoomd.context.current.system_definition, self.nlist.cpp_nlist, self.name);
             self.cpp_class = _md.AnisoPotentialPairALJTableGPU;
-=======
+
+        hoomd.context.current.system.addCompute(self.cpp_force, self.force_name);
+
+        # setup the coefficent options
+        self.required_coeffs = ['epsilon', 'sigma_i', 'sigma_j', 'alpha', 'shape_i', 'shape_j'];
+        self.pair_coeff.set_default_coeff('alpha', 1.0);
+
+    def process_coeff(self, coeff):
+        epsilon = coeff['epsilon'];
+        sigma_i = coeff['sigma_i'];
+        sigma_j = coeff['sigma_j'];
+        shape_i = coeff['shape_i'];
+        shape_j = coeff['shape_j'];
+        alpha = coeff['alpha'];
+
+        return _md.make_shape_table(epsilon, sigma_i, sigma_j, alpha, shape_i, shape_j, hoomd.context.exec_conf);
+
+class fourier(pair):
+    R""" Fourier pair potential.
+
+    Args:
+        r_cut (float): Default cutoff radius (in distance units).
+        nlist (:py:mod:`hoomd.md.nlist`): Neighbor list
+        name (str): Name of the force instance.
+
+    :py:class:`fourier` specifies that a fourier series form potential.
+
+    .. math::
+        :nowrap:
+
+        \begin{eqnarray*}
+        V_{\mathrm{Fourier}}(r) = & \frac{1}{r^{12}} + \frac{1}{r^2}\sum_{n=1}^4 [a_n cos(\frac{n \pi r}{r_{cut}}) + b_n sin(\frac{n \pi r}{r_{cut}})] & r < r_{\mathrm{cut}}  \\
+                                = & 0 & r \ge r_{\mathrm{cut}} \\
+        \end{eqnarray*}
+
+        where:
+        \begin{eqnarray*}
+        a_1 = \sum_{n=2}^4 (-1)^n a_n cos(\frac{n \pi r}{r_{cut}})
+        \end{eqnarray*}
+
+        \begin{eqnarray*}
+        b_1 = \sum_{n=2}^4 n (-1)^n b_n cos(\frac{n \pi r}{r_{cut}})
+        \end{eqnarray*}
+
+        is calculated to enforce close to zero value at r_cut.
+
+    See :py:class:`pair` for details on how forces are calculated and the available energy shifting and smoothing modes.
+    Use :py:meth:`pair_coeff.set <coeff.set>` to set potential coefficients.
+
+    The following coefficients must be set per unique pair of particle types:
+
+    - :math:`a` - *a* (array of 3 values corresponding to a2, a3 and a4 in the Fourier series, unitless)
+    - :math:`a` - *b* (array of 3 values corresponding to b2, b3 and b4 in the Fourier series, unitless)
+    - :math:`r_{\mathrm{cut}}` - *r_cut* (in distance units)
+      - *optional*: defaults to the global r_cut specified in the pair command
+    - :math:`r_{\mathrm{on}}`- *r_on* (in distance units)
+      - *optional*: defaults to the global r_cut specified in the pair command
+
+    Example::
+
+        nl = nlist.cell()
         fourier = pair.fourier(r_cut=3.0, nlist=nl)
         fourier.pair_coeff.set('A', 'A', a=[a2,a3,a4], b=[b2,b3,b4])
     """
@@ -2944,25 +2964,10 @@
             self.nlist.cpp_nlist.setStorageMode(_md.NeighborList.storageMode.full);
             self.cpp_force = _md.PotentialPairFourierGPU(hoomd.context.current.system_definition, self.nlist.cpp_nlist, self.name);
             self.cpp_class = _md.PotentialPairFourierGPU;
->>>>>>> 60513d25
 
         hoomd.context.current.system.addCompute(self.cpp_force, self.force_name);
 
         # setup the coefficent options
-<<<<<<< HEAD
-        self.required_coeffs = ['epsilon', 'sigma_i', 'sigma_j', 'alpha', 'shape_i', 'shape_j'];
-        self.pair_coeff.set_default_coeff('alpha', 1.0);
-
-    def process_coeff(self, coeff):
-        epsilon = coeff['epsilon'];
-        sigma_i = coeff['sigma_i'];
-        sigma_j = coeff['sigma_j'];
-        shape_i = coeff['shape_i'];
-        shape_j = coeff['shape_j'];
-        alpha = coeff['alpha'];
-
-        return _md.make_shape_table(epsilon, sigma_i, sigma_j, alpha, shape_i, shape_j, hoomd.context.exec_conf);
-=======
 
         self.required_coeffs = ['fourier_a','fourier_b'];
         # self.pair_coeff.set_default_coeff('alpha', 1.0);
@@ -2971,5 +2976,4 @@
         fourier_a = coeff['fourier_a'];
         fourier_b = coeff['fourier_b'];
 
-        return _md.make_pair_fourier_params(fourier_a,fourier_b);
->>>>>>> 60513d25
+        return _md.make_pair_fourier_params(fourier_a,fourier_b);