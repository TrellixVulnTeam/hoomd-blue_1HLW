from itertools import chain
import hoomd.integrate
from hoomd.syncedlist import SyncedList
from hoomd.operation import _Analyzer, _Updater, _Tuner
<<<<<<< HEAD
from hoomd.tuner import ParticleSorter
from hoomd.typeconverter import OnlyType
=======
from hoomd.tune import ParticleSorter


def list_validation(type_):
    def validate(value):
        if not isinstance(value, type_):
            raise ValueError("Value {} is of type {}. Excepted instance of "
                             "{}".format(value, type(value), type_))
        else:
            return True
    return validate
>>>>>>> 89fcf948


def triggered_op_conversion(value):
    return (value._cpp_obj, value.trigger)


class Operations:
    def __init__(self, simulation=None):
        self._simulation = simulation
        self._compute = list()
        self._scheduled = False
        self._updaters = SyncedList(OnlyType(_Updater), triggered_op_conversion)
        self._analyzers = SyncedList(OnlyType(_Analyzer),
                                     triggered_op_conversion)
        self._tuners = SyncedList(OnlyType(_Tuner), lambda x: x._cpp_obj)
        self._integrator = None

        self._tuners.append(ParticleSorter())

    def add(self, op):
        if op in self:
            return None
        if isinstance(op, hoomd.integrate._BaseIntegrator):
            self.integrator = op
            return None
        elif isinstance(op, _Tuner):
            self._tuners.append(op)
        elif isinstance(op, _Updater):
            self._updaters.append(op)
        elif isinstance(op, _Analyzer):
            self._analyzers.append(op)
        else:
            raise ValueError("Operation is not of the correct type to add to"
                             " Operations.")

    @property
    def _sys_init(self):
        if self._simulation is None or self._simulation.state is None:
            return False
        else:
            return True

    def schedule(self):
        if not self._sys_init:
            raise RuntimeError("System not initialized yet")
        sim = self._simulation
        if not (self.integrator is None or self.integrator.is_attached):
            self.integrator.attach(sim)
        if not self.updaters.is_attached:
            self.updaters.attach(sim, sim._cpp_sys.updaters)
        if not self.analyzers.is_attached:
            self.analyzers.attach(sim, sim._cpp_sys.analyzers)
        if not self.tuners.is_attached:
            self.tuners.attach(sim, sim._cpp_sys.tuners)
        self._scheduled = True

    def unschedule(self):
        self._integrator.detach()
        self._analyzers.detach()
        self._updaters.detach()
        self._tuners.detach()
        self._scheduled = False

    def _store_reader(self, reader):
        # TODO
        pass

    def __contains__(self, obj):
        return any(op is obj for op in self)

    def __iter__(self):
        yield from chain(
            (self._integrator,), self._analyzers, self._updaters, self._tuners)

    @property
    def scheduled(self):
        return self._scheduled

    @property
    def integrator(self):
        return self._integrator

    @integrator.setter
    def integrator(self, op):
        if (not isinstance(op, hoomd.integrate._BaseIntegrator)
                and op is not None):
            raise TypeError("Cannot set integrator to a type not derived "
                            "from hoomd.integrate._BaseIntegrator")
        old_ref = self.integrator
        self._integrator = op
        if self._scheduled:
            if op is not None:
                op.attach(self._simulation)
        if old_ref is not None:
            old_ref.notify_detach(self._simulation)
            old_ref.detach()

    @property
    def updaters(self):
        return self._updaters

    @property
    def analyzers(self):
        return self._analyzers

    @property
    def tuners(self):
        return self._tuners

    def __iadd__(self, operation):
        self.add(operation)

    def remove(self, operation):
        if isinstance(operation, hoomd.integrate._BaseIntegrator):
            raise ValueError(
                "Cannot remove iterator without setting to a new integator.")
        elif isinstance(operation, _Analyzer):
            self._analyzers.remove(operation)
        elif isinstance(operation, _Updater):
            self._updaters.remove(operation)
        elif isinstance(operation, _Tuner):
            self._tuners.remove(operation)

    def __isub__(self, operation):
        self.remove(operation)<|MERGE_RESOLUTION|>--- conflicted
+++ resolved
@@ -2,25 +2,11 @@
 import hoomd.integrate
 from hoomd.syncedlist import SyncedList
 from hoomd.operation import _Analyzer, _Updater, _Tuner
-<<<<<<< HEAD
-from hoomd.tuner import ParticleSorter
 from hoomd.typeconverter import OnlyType
-=======
 from hoomd.tune import ParticleSorter
 
 
-def list_validation(type_):
-    def validate(value):
-        if not isinstance(value, type_):
-            raise ValueError("Value {} is of type {}. Excepted instance of "
-                             "{}".format(value, type(value), type_))
-        else:
-            return True
-    return validate
->>>>>>> 89fcf948
-
-
-def triggered_op_conversion(value):
+def _triggered_op_conversion(value):
     return (value._cpp_obj, value.trigger)
 
 
@@ -29,9 +15,10 @@
         self._simulation = simulation
         self._compute = list()
         self._scheduled = False
-        self._updaters = SyncedList(OnlyType(_Updater), triggered_op_conversion)
+        self._updaters = SyncedList(OnlyType(_Updater),
+                                    _triggered_op_conversion)
         self._analyzers = SyncedList(OnlyType(_Analyzer),
-                                     triggered_op_conversion)
+                                     _triggered_op_conversion)
         self._tuners = SyncedList(OnlyType(_Tuner), lambda x: x._cpp_obj)
         self._integrator = None
 
