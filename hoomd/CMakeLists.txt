--- conflicted
+++ resolved
@@ -223,7 +223,7 @@
 # Libraries and compile definitions for CUDA enabled builds
 if (ENABLE_HIP)
     if (HIP_PLATFORM STREQUAL "hcc" OR HIP_PLATFORM STREQUAL "hip-clang")
-        target_link_libraries(_hoomd PUBLIC HIP::hiprt HIP::hipfft HIP::hiprt)
+        target_link_libraries(_hoomd PUBLIC HIP::hipfft HIP::hiprt)
     elseif(HIP_PLATFORM STREQUAL "nvcc")
         target_link_libraries(_hoomd PUBLIC CUDA::cudart CUDA::cufft)
     endif()
@@ -355,22 +355,6 @@
         # add the distributed FFT library
         add_subdirectory(${HOOMD_SOURCE_DIR}/hoomd/extern/dfftlib)
     endif()
-<<<<<<< HEAD
-
-    if (ENABLE_HIP)
-        # add the neighbor library
-        set(NEIGHBOR_HOOMD_INTERNAL TRUE)
-
-        if (HIP_PLATFORM STREQUAL "hcc" OR HIP_PLATFORM STREQUAL "hip-clang")
-            set(NEIGHBOR_DISABLE_MIXED TRUE)
-            target_compile_definitions(_hoomd PUBLIC NEIGHBOR_DISABLE_MIXED)
-        endif()
-
-        add_subdirectory(${HOOMD_SOURCE_DIR}/hoomd/extern/neighbor)
-    endif (ENABLE_HIP)
-
-=======
->>>>>>> f889f5ca
     add_subdirectory(md)
 endif()
 
