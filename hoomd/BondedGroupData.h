--- conflicted
+++ resolved
@@ -94,27 +94,17 @@
     ar& s.tag[0];
     ar& s.tag[1];
     }
-<<<<<<< HEAD
-//! Serialization of group_storage<3> (angles and triagles)
-template<class Archive> void serialize(Archive& ar, group_storage<3>& s, const unsigned int version)
-=======
 //! Serialization of group_storage<3> (angles)
 template<class Archive>
 void serialize(Archive& ar, hoomd::group_storage<3>& s, const unsigned int version)
->>>>>>> 59579857
     {
     ar& s.tag[0];
     ar& s.tag[1];
     ar& s.tag[2];
     }
-<<<<<<< HEAD
-//! Serialization of group_storage<4> (dihedrals, impropers and meshbonds)
-template<class Archive> void serialize(Archive& ar, group_storage<4>& s, const unsigned int version)
-=======
 //! Serialization of group_storage<4> (dihedrals and impropers)
 template<class Archive>
 void serialize(Archive& ar, hoomd::group_storage<4>& s, const unsigned int version)
->>>>>>> 59579857
     {
     ar& s.tag[0];
     ar& s.tag[1];
@@ -122,7 +112,8 @@
     ar& s.tag[3];
     }
 //! Serialization of group_storage<6> (meshtriangles)
-template<class Archive> void serialize(Archive& ar, group_storage<6>& s, const unsigned int version)
+template<class Archive>
+void serialize(Archive& ar, hoomd::group_storage<6>& s, const unsigned int version)
     {
     ar& s.tag[0];
     ar& s.tag[1];
