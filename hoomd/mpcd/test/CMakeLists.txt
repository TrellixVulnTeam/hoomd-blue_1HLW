# Maintainer: mphoward

###################################
## Setup all of the test executables in a for loop
if (BUILD_TESTING)

# external_field test will not link properly due to separable compilation, disabling.
set(TEST_LIST
    at_collision_method
    cell_list
    cell_thermo_compute
<<<<<<< HEAD
    #external_field
    random_numbers
=======
>>>>>>> e7949917
    slit_geometry_filler
    sorter
    srd_collision_method
    streaming_method
    virtual_particle
    )
endif()

if(ENABLE_MPI)
    MACRO(ADD_TO_MPI_TESTS _KEY _VALUE)
    SET("NProc_${_KEY}" "${_VALUE}")
    SET(MPI_TEST_LIST ${MPI_TEST_LIST} ${_KEY})
    ENDMACRO(ADD_TO_MPI_TESTS)

    # define every test together with the number of processors
    # these are long running tests
    if (BUILD_VALIDATION)
    ADD_TO_MPI_TESTS(communicator 8)
    endif()
    # these are tests that are shorter running
    if (BUILD_TESTING)
    ADD_TO_MPI_TESTS(cell_communicator 8)
    ADD_TO_MPI_TESTS(cell_list 8)
    ADD_TO_MPI_TESTS(cell_thermo_compute 8)
    ADD_TO_MPI_TESTS(slit_geometry_filler 8)
    endif()
endif()

macro(compile_test TEST_EXE TEST_SRC)
    # check for extra cuda files
    if(ENABLE_CUDA AND EXISTS ${CMAKE_CURRENT_SOURCE_DIR}/${TEST_EXE}.cu)
        set(CUDA_SEPARABLE_COMPILATION OFF)
        CUDA_COMPILE(_CUDA_GENERATED_FILES ${TEST_EXE}.cu OPTIONS ${CUDA_ADDITIONAL_OPTIONS})
    else()
        set(_CUDA_GENERATED_FILES "")
    endif()

    # add and link the unit test executable
    add_executable(${TEST_EXE} EXCLUDE_FROM_ALL ${TEST_SRC} ${_CUDA_GENERATED_FILES})
    add_dependencies(test_all ${TEST_EXE})
    target_link_libraries(${TEST_EXE} _mpcd _md ${HOOMD_LIBRARIES} ${PYTHON_LIBRARIES})
    fix_cudart_rpath(${TEST_EXE})

    if (ENABLE_MPI)
        # set appropriate compiler/linker flags
        if(MPI_COMPILE_FLAGS)
            set_target_properties(${TEST_EXE} PROPERTIES COMPILE_FLAGS "${MPI_COMPILE_FLAGS}")
        endif(MPI_COMPILE_FLAGS)
        if(MPI_LINK_FLAGS)
            set_target_properties(${TEST_EXE} PROPERTIES LINK_FLAGS "${MPI_LINK_FLAGS}")
        endif(MPI_LINK_FLAGS)
    endif (ENABLE_MPI)
endmacro(compile_test)

# add non-MPI tests to test list first
foreach (CUR_TEST ${TEST_LIST})
    set(CUR_TEST_SRC ${CUR_TEST}_test.cc)
    set(CUR_TEST_EXE ${CUR_TEST}_test)
    set(CUR_TEST_NAME mpcd-core-${CUR_TEST})

    compile_test(${CUR_TEST_EXE} ${CUR_TEST_SRC})
    if (ENABLE_MPI)
        add_test(NAME ${CUR_TEST_NAME} COMMAND ${MPIEXEC} ${MPIEXEC_NUMPROC_FLAG} 1 ${MPIEXEC_POSTFLAGS} $<TARGET_FILE:${CUR_TEST_EXE}>)
    else()
        add_test(NAME ${CUR_TEST_NAME} COMMAND $<TARGET_FILE:${CUR_TEST_EXE}>)
    endif()
endforeach(CUR_TEST)

# add MPI tests
foreach (CUR_TEST ${MPI_TEST_LIST})
    set(CUR_TEST_SRC ${CUR_TEST}_mpi_test.cc)
    set(CUR_TEST_EXE ${CUR_TEST}_mpi_test)
    set(CUR_TEST_NAME mpcd-core-${CUR_TEST}-mpi)

    compile_test(${CUR_TEST_EXE} ${CUR_TEST_SRC})
    add_test(NAME ${CUR_TEST_NAME} COMMAND
             ${MPIEXEC} ${MPIEXEC_NUMPROC_FLAG}
             ${NProc_${CUR_TEST}} ${MPIEXEC_POSTFLAGS}
             $<TARGET_FILE:${CUR_TEST_EXE}>)
endforeach(CUR_TEST)<|MERGE_RESOLUTION|>--- conflicted
+++ resolved
@@ -9,11 +9,7 @@
     at_collision_method
     cell_list
     cell_thermo_compute
-<<<<<<< HEAD
     #external_field
-    random_numbers
-=======
->>>>>>> e7949917
     slit_geometry_filler
     sorter
     srd_collision_method
