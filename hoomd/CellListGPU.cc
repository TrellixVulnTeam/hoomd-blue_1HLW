// Copyright (c) 2009-2018 The Regents of the University of Michigan
// This file is part of the HOOMD-blue project, released under the BSD 3-Clause License.


// Maintainer: joaander

/*! \file CellListGPU.cc
    \brief Defines CellListGPU
*/

#include "CellListGPU.h"
#include "CellListGPU.cuh"

namespace py = pybind11;

using namespace std;

/*! \param sysdef system to compute the cell list of
*/
CellListGPU::CellListGPU(std::shared_ptr<SystemDefinition> sysdef)
    : CellList(sysdef)
    {
    if (!m_exec_conf->isCUDAEnabled())
        {
        m_exec_conf->msg->error() << "Creating a CellListGPU with no GPU in the execution configuration" << endl;
        throw std::runtime_error("Error initializing CellListGPU");
        }

    m_tuner.reset(new Autotuner(32, 1024, 32, 5, 100000, "cell_list", this->m_exec_conf));
<<<<<<< HEAD
    m_tuner_combine.reset(new Autotuner(32, 1024, 32, 5, 100000, "cell_list_combine", this->m_exec_conf));

    #ifdef ENABLE_CUDA
    if (m_exec_conf->isCUDAEnabled())
        {
        // create a ModernGPU context
        m_mgpu_context = mgpu::CreateCudaDeviceAttachStream(0);
        }
    #endif
=======
>>>>>>> 3e65d7b2
    }

void CellListGPU::computeCellList()
    {
    if (m_prof)
        m_prof->push(m_exec_conf, "compute");

    // acquire the particle data
    ArrayHandle<Scalar4> d_pos(m_pdata->getPositions(), access_location::device, access_mode::read);
    ArrayHandle<Scalar4> d_orientation(m_pdata->getOrientationArray(), access_location::device, access_mode::read);
    ArrayHandle<Scalar> d_charge(m_pdata->getCharges(), access_location::device, access_mode::read);
    ArrayHandle<Scalar> d_diameter(m_pdata->getDiameters(), access_location::device, access_mode::read);
    ArrayHandle<unsigned int> d_body(m_pdata->getBodies(), access_location::device, access_mode::read);

    BoxDim box = m_pdata->getBox();

    // access the cell list data arrays
    ArrayHandle<unsigned int> d_cell_size(m_cell_size, access_location::device, access_mode::overwrite);
    ArrayHandle<Scalar4> d_xyzf(m_xyzf, access_location::device, access_mode::overwrite);
    ArrayHandle<Scalar4> d_tdb(m_tdb, access_location::device, access_mode::overwrite);
    ArrayHandle<Scalar4> d_cell_orientation(m_orientation, access_location::device, access_mode::overwrite);
    ArrayHandle<unsigned int> d_cell_idx(m_idx, access_location::device, access_mode::overwrite);

    // access the per-GPU cell list arrays (only needed with ngpu>1)
    ArrayHandle<unsigned int> d_cell_size_scratch(m_cell_size_scratch, access_location::device, access_mode::overwrite);
    ArrayHandle<Scalar4> d_xyzf_scratch(m_xyzf_scratch, access_location::device, access_mode::overwrite);
    ArrayHandle<Scalar4> d_tdb_scratch(m_tdb_scratch, access_location::device, access_mode::overwrite);
    ArrayHandle<Scalar4> d_cell_orientation_scratch(m_orientation_scratch, access_location::device, access_mode::overwrite);
    ArrayHandle<unsigned int> d_cell_idx_scratch(m_idx_scratch, access_location::device, access_mode::overwrite);

    // error conditions
    ArrayHandle<uint3> d_conditions(m_conditions, access_location::device, access_mode::overwrite);

    unsigned int ngpu = m_exec_conf->getNumActiveGPUs();

    // reset cell list contents
    cudaMemsetAsync(d_cell_size.data, 0, sizeof(unsigned int)*m_cell_indexer.getNumElements(),0);
    if (m_exec_conf->isCUDAErrorCheckingEnabled())
        CHECK_CUDA_ERROR();

    if (ngpu > 1)
        {
        // reset temporary arrays
        cudaMemsetAsync(d_cell_size_scratch.data, 0, sizeof(unsigned int)*m_cell_size_scratch.getNumElements(),0);
        if (m_exec_conf->isCUDAErrorCheckingEnabled())
            CHECK_CUDA_ERROR();
        }

    m_exec_conf->beginMultiGPU();

    // autotune block sizes
    m_tuner->begin();

    #if 0
    if (ngpu > 1)
        {
        auto& gpu_map = m_exec_conf->getGPUIds();
        for (unsigned int idev = 0; idev < m_exec_conf->getNumActiveGPUs(); ++idev)
            {
            // prefetch to preferred location
            cudaMemPrefetchAsync(m_cell_size_scratch.get()+idev*m_cell_indexer.getNumElements(),
                m_cell_indexer.getNumElements()*sizeof(unsigned int), gpu_map[idev]);

            if (! m_idx.isNull())
                cudaMemPrefetchAsync(m_idx_scratch.get()+idev*m_cell_list_indexer.getNumElements(),
                    m_cell_list_indexer.getNumElements()*sizeof(unsigned int), gpu_map[idev]);

            cudaMemPrefetchAsync(m_xyzf_scratch.get()+idev*m_cell_list_indexer.getNumElements(),
                m_cell_list_indexer.getNumElements()*sizeof(Scalar4), gpu_map[idev]);

            if (! m_tdb.isNull())
                cudaMemPrefetchAsync(m_tdb_scratch.get()+idev*m_cell_list_indexer.getNumElements(),
                m_cell_list_indexer.getNumElements()*sizeof(Scalar4), gpu_map[idev]);

            if (! m_orientation.isNull())
                cudaMemPrefetchAsync(m_orientation_scratch.get()+idev*m_cell_list_indexer.getNumElements(),
                m_cell_list_indexer.getNumElements()*sizeof(Scalar4), gpu_map[idev]);
            }
        }
    #endif

    // compute cell list, and write to temporary arrays with multi-GPU
    gpu_compute_cell_list(ngpu == 1 ? d_cell_size.data : d_cell_size_scratch.data,
                          ngpu == 1 ? d_xyzf.data : d_xyzf_scratch.data,
                          ngpu == 1 ? d_tdb.data : d_tdb_scratch.data,
                          ngpu == 1 ? d_cell_orientation.data : d_cell_orientation_scratch.data,
                          ngpu == 1 ? d_cell_idx.data : d_cell_idx_scratch.data,
                          d_conditions.data,
                          d_pos.data,
                          d_orientation.data,
                          d_charge.data,
                          d_diameter.data,
                          d_body.data,
                          m_pdata->getN(),
                          m_pdata->getNGhosts(),
                          m_Nmax,
                          m_flag_charge,
                          m_flag_type,
                          box,
                          m_cell_indexer,
                          m_cell_list_indexer,
                          getGhostWidth(),
                          m_tuner->getParam(),
                          m_pdata->getGPUPartition());
    if(m_exec_conf->isCUDAErrorCheckingEnabled())
        CHECK_CUDA_ERROR();
    m_tuner->end();

    m_exec_conf->endMultiGPU();

    if (ngpu > 1)
        {
        // have to wait for all GPUs to sync up, to have cell sizes available
        m_exec_conf->beginMultiGPU();

        // autotune block sizes
        m_tuner_combine->begin();

        #if 0
        cudaMemPrefetchAsync(m_cell_size_scratch.get(), m_cell_indexer.getNumElements()*sizeof(unsigned int), 0);
        if (! m_idx.isNull())
            cudaMemPrefetchAsync(m_idx_scratch.get(), m_cell_list_indexer.getNumElements()*sizeof(unsigned int), 0);

        cudaMemPrefetchAsync(m_xyzf_scratch.get(), m_cell_list_indexer.getNumElements()*sizeof(Scalar4), 0);

        if (! m_tdb.isNull())
            cudaMemPrefetchAsync(m_tdb_scratch.get(), m_cell_list_indexer.getNumElements()*sizeof(Scalar4), 0);

        if (! m_orientation.isNull())
            cudaMemPrefetchAsync(m_orientation_scratch.get(), m_cell_list_indexer.getNumElements()*sizeof(Scalar4), 0);
        #endif

        gpu_combine_cell_lists(d_cell_size_scratch.data,
                               d_cell_size.data,
                               d_cell_idx_scratch.data,
                               d_cell_idx.data,
                               d_xyzf_scratch.data,
                               d_xyzf.data,
                               d_tdb_scratch.data,
                               d_tdb.data,
                               d_cell_orientation_scratch.data,
                               d_cell_orientation.data,
                               m_cell_list_indexer,
                               ngpu,
                               m_tuner_combine->getParam(),
                               m_Nmax,
                               d_conditions.data,
                               m_pdata->getGPUPartition());
        m_tuner_combine->end();

        m_exec_conf->endMultiGPU();
        }

    if (m_sort_cell_list)
        {
        ScopedAllocation<uint2> d_sort_idx(m_exec_conf->getCachedAllocator(), m_cell_list_indexer.getNumElements());
        ScopedAllocation<unsigned int> d_sort_permutation(m_exec_conf->getCachedAllocator(), m_cell_list_indexer.getNumElements());
        ScopedAllocation<unsigned int> d_cell_idx_new(m_exec_conf->getCachedAllocator(), m_idx.getNumElements());
        ScopedAllocation<Scalar4> d_xyzf_new(m_exec_conf->getCachedAllocator(), m_xyzf.getNumElements());
        ScopedAllocation<Scalar4> d_cell_orientation_new(m_exec_conf->getCachedAllocator(), m_orientation.getNumElements());
        ScopedAllocation<Scalar4> d_tdb_new(m_exec_conf->getCachedAllocator(), m_tdb.getNumElements());

        gpu_sort_cell_list(d_cell_size.data,
                           d_xyzf.data,
                           d_xyzf_new.data,
                           d_tdb.data,
                           d_tdb_new.data,
                           d_cell_orientation.data,
                           d_cell_orientation_new.data,
                           d_cell_idx.data,
                           d_cell_idx_new.data,
                           d_sort_idx.data,
                           d_sort_permutation.data,
                           m_cell_indexer,
                           m_cell_list_indexer);

        if(m_exec_conf->isCUDAErrorCheckingEnabled())
            CHECK_CUDA_ERROR();
        }

    if (m_prof)
        m_prof->pop(m_exec_conf);
    }

void CellListGPU::initializeMemory()
    {
    // call base class method
    CellList::initializeMemory();

    // only need to keep separate cell lists with more than one GPU
    unsigned int ngpu = m_exec_conf->getNumActiveGPUs();
    if (ngpu < 2)
        return;

    m_exec_conf->msg->notice(10) << "CellListGPU initialize multiGPU memory" << endl;
    if (m_prof)
        m_prof->push("init");

    #ifdef ENABLE_CUDA
    if(m_exec_conf->isCUDAEnabled() && m_exec_conf->getNumActiveGPUs() >1)
        {
        cudaMemAdvise(m_cell_adj.get(), m_cell_adj.getNumElements()*sizeof(unsigned int), cudaMemAdviseSetReadMostly, 0);
        CHECK_CUDA_ERROR();
        }
    #endif

    // allocate memory
    GlobalArray<unsigned int> cell_size_scratch(m_cell_indexer.getNumElements()*ngpu, m_exec_conf);
    m_cell_size_scratch.swap(cell_size_scratch);

    GlobalArray<Scalar4> xyzf_scratch(m_cell_list_indexer.getNumElements()*ngpu, m_exec_conf);
    m_xyzf_scratch.swap(xyzf_scratch);

    if (m_compute_tdb)
        {
        GlobalArray<Scalar4> tdb_scratch(m_cell_list_indexer.getNumElements()*ngpu, m_exec_conf);
        m_tdb_scratch.swap(tdb_scratch);
        }
    else
        {
        // array is no longer needed, discard it
        GlobalArray<Scalar4> tdb_scratch;
        m_tdb_scratch.swap(tdb_scratch);
        }

    if (m_compute_orientation)
        {
        GlobalArray<Scalar4> orientation_scratch(m_cell_list_indexer.getNumElements()*ngpu, m_exec_conf);
        m_orientation_scratch.swap(orientation_scratch);
        }
    else
        {
        // array is no longer needed, discard it
        GlobalArray<Scalar4> orientation_scratch;
        m_orientation_scratch.swap(orientation_scratch);
        }

    if (m_compute_idx || m_sort_cell_list)
        {
        GlobalArray<unsigned int> idx_scratch(m_cell_list_indexer.getNumElements()*ngpu, m_exec_conf);
        m_idx_scratch.swap(idx_scratch);
        }
    else
        {
        // array is no longer needed, discard it
        GlobalArray<unsigned int> idx_scratch;
        m_idx_scratch.swap(idx_scratch);
        }

    // map cell list arrays into memory of all active GPUs
    auto& gpu_map = m_exec_conf->getGPUIds();

    for (unsigned int idev = 0; idev < m_exec_conf->getNumActiveGPUs(); ++idev)
        {
        cudaMemAdvise(m_cell_size.get(), m_cell_size.getNumElements()*sizeof(unsigned int), cudaMemAdviseSetAccessedBy, gpu_map[idev]);

        if (! m_idx.isNull())
            cudaMemAdvise(m_idx.get(), m_idx.getNumElements()*sizeof(unsigned int), cudaMemAdviseSetAccessedBy, gpu_map[idev]);

        cudaMemAdvise(m_xyzf.get(), m_xyzf.getNumElements()*sizeof(Scalar4), cudaMemAdviseSetAccessedBy, gpu_map[idev]);

        if (! m_tdb.isNull())
            cudaMemAdvise(m_tdb.get(), m_tdb.getNumElements()*sizeof(Scalar4), cudaMemAdviseSetAccessedBy, gpu_map[idev]);

        if (! m_orientation.isNull())
            cudaMemAdvise(m_orientation.get(), m_orientation.getNumElements()*sizeof(Scalar4), cudaMemAdviseSetAccessedBy, gpu_map[idev]);
        }

    for (unsigned int idev = 0; idev < m_exec_conf->getNumActiveGPUs(); ++idev)
        {
        cudaMemAdvise(m_cell_size_scratch.get()+idev*m_cell_indexer.getNumElements(),
            m_cell_indexer.getNumElements()*sizeof(unsigned int), cudaMemAdviseSetPreferredLocation, gpu_map[idev]);

        if (! m_idx.isNull())
            cudaMemAdvise(m_idx_scratch.get()+idev*m_cell_list_indexer.getNumElements(),
                m_cell_list_indexer.getNumElements()*sizeof(unsigned int), cudaMemAdviseSetPreferredLocation, gpu_map[idev]);

        cudaMemAdvise(m_xyzf_scratch.get()+idev*m_cell_list_indexer.getNumElements(),
            m_cell_list_indexer.getNumElements()*sizeof(Scalar4), cudaMemAdviseSetPreferredLocation, gpu_map[idev]);

        if (! m_tdb.isNull())
            cudaMemAdvise(m_tdb_scratch.get()+idev*m_cell_list_indexer.getNumElements(),
            m_cell_list_indexer.getNumElements()*sizeof(Scalar4), cudaMemAdviseSetPreferredLocation, gpu_map[idev]);

        if (! m_orientation.isNull())
            cudaMemAdvise(m_orientation_scratch.get()+idev*m_cell_list_indexer.getNumElements(),
            m_cell_list_indexer.getNumElements()*sizeof(Scalar4), cudaMemAdviseSetPreferredLocation, gpu_map[idev]);

        // prefetch to preferred location
        cudaMemPrefetchAsync(m_cell_size_scratch.get()+idev*m_cell_indexer.getNumElements(),
            m_cell_indexer.getNumElements()*sizeof(unsigned int), gpu_map[idev]);

        if (! m_idx.isNull())
            cudaMemPrefetchAsync(m_idx_scratch.get()+idev*m_cell_list_indexer.getNumElements(),
                m_cell_list_indexer.getNumElements()*sizeof(unsigned int), gpu_map[idev]);

        cudaMemPrefetchAsync(m_xyzf_scratch.get()+idev*m_cell_list_indexer.getNumElements(),
            m_cell_list_indexer.getNumElements()*sizeof(Scalar4), gpu_map[idev]);

        if (! m_tdb.isNull())
            cudaMemPrefetchAsync(m_tdb_scratch.get()+idev*m_cell_list_indexer.getNumElements(),
            m_cell_list_indexer.getNumElements()*sizeof(Scalar4), gpu_map[idev]);

        if (! m_orientation.isNull())
            cudaMemPrefetchAsync(m_orientation_scratch.get()+idev*m_cell_list_indexer.getNumElements(),
            m_cell_list_indexer.getNumElements()*sizeof(Scalar4), gpu_map[idev]);
        }
    CHECK_CUDA_ERROR();

    if (m_prof)
        m_prof->pop();
    }

void export_CellListGPU(py::module& m)
    {
    py::class_<CellListGPU, std::shared_ptr<CellListGPU> >(m,"CellListGPU",py::base<CellList>())
    .def(py::init< std::shared_ptr<SystemDefinition> >())
        ;
    }<|MERGE_RESOLUTION|>--- conflicted
+++ resolved
@@ -27,18 +27,8 @@
         }
 
     m_tuner.reset(new Autotuner(32, 1024, 32, 5, 100000, "cell_list", this->m_exec_conf));
-<<<<<<< HEAD
     m_tuner_combine.reset(new Autotuner(32, 1024, 32, 5, 100000, "cell_list_combine", this->m_exec_conf));
 
-    #ifdef ENABLE_CUDA
-    if (m_exec_conf->isCUDAEnabled())
-        {
-        // create a ModernGPU context
-        m_mgpu_context = mgpu::CreateCudaDeviceAttachStream(0);
-        }
-    #endif
-=======
->>>>>>> 3e65d7b2
     }
 
 void CellListGPU::computeCellList()
