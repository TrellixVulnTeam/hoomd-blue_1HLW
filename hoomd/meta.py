--- conflicted
+++ resolved
@@ -17,19 +17,6 @@
 """
 
 import hoomd
-<<<<<<< HEAD
-from hoomd import _hoomd
-from hoomd.util import is_iterable, dict_map, str_to_tuple_keys
-from hoomd.triggers import PeriodicTrigger, Trigger
-from hoomd.variant import Variant, Constant
-from hoomd.filters import ParticleFilter
-from hoomd.logger import Loggable
-from hoomd.typeconverter import RequiredArg
-from hoomd.util import NamespaceDict
-from hoomd._hoomd import GSDStateReader
-from hoomd.parameterdicts import ParameterDict
-=======
->>>>>>> 9579176f
 import json
 import time
 import datetime
@@ -37,329 +24,6 @@
 
 from collections import OrderedDict
 from collections import Mapping
-<<<<<<< HEAD
-from copy import deepcopy
-
-
-def convert_values_to_log_form(value):
-    if value is RequiredArg:
-        return (None, 'scalar')
-    elif isinstance(value, Variant):
-        if isinstance(value, Constant):
-            return (value.value, 'scalar')
-        else:
-            return (value, 'object')
-    elif isinstance(value, Trigger) or isinstance(value, ParticleFilter):
-        return (value, 'object')
-    elif isinstance(value, str):
-        return (value, 'string')
-    elif is_iterable(value) and all([isinstance(v, str) for v in value]):
-        return (value, 'strings')
-    elif not is_iterable(value):
-        return (value, 'scalar')
-    else:
-        return (value, 'multi')
-
-
-def handle_gsd_arrays(arr):
-    if arr.size == 1:
-        return arr[0]
-    if arr.ndim == 1:
-        if arr.size < 3:
-            return tuple(arr.flatten())
-    else:
-        return arr
-
-
-class _Operation(metaclass=Loggable):
-    _reserved_attrs_with_dft = {'_cpp_obj': lambda: None,
-                                '_param_dict': ParameterDict,
-                                '_typeparam_dict': dict,
-                                '_dependent_list': lambda: []}
-
-    _use_default_setattr = set()
-
-    _skip_for_equality = set(['_cpp_obj', '_dependent_list'])
-
-    def __getattr__(self, attr):
-        if attr in self._reserved_attrs_with_dft.keys():
-            setattr(self, attr, self._reserved_attrs_with_dft[attr]())
-            return self.__dict__[attr]
-        elif attr in self._param_dict.keys():
-            return self._getattr_param(attr)
-        elif attr in self._typeparam_dict.keys():
-            return self._getattr_typeparam(attr)
-        else:
-            raise AttributeError("Object {} has no attribute {}"
-                                 "".format(self, attr))
-
-    def _getattr_param(self, attr):
-        if self.is_attached:
-            return getattr(self._cpp_obj, attr)
-        else:
-            return self._param_dict[attr]
-
-    def _getattr_typeparam(self, attr):
-        return self._typeparam_dict[attr]
-
-    def __setattr__(self, attr, value):
-        if attr in self._reserved_attrs_with_dft.keys() or \
-                attr in self._use_default_setattr:
-            super().__setattr__(attr, value)
-        elif attr in self._param_dict.keys():
-            self._setattr_param(attr, value)
-        elif attr in self._typeparam_dict.keys():
-            self._setattr_typeparam(attr, value)
-        else:
-            super().__setattr__(attr, value)
-
-    def _setattr_param(self, attr, value):
-        self._param_dict[attr] = value
-        new_value = self._param_dict[attr]
-        if self.is_attached:
-            try:
-                setattr(self._cpp_obj, attr, new_value)
-            except (AttributeError):
-                raise AttributeError("{} cannot be set after cpp"
-                                     " initialization".format(attr))
-
-    def _setattr_typeparam(self, attr, value):
-        try:
-            for k, v in value.items():
-                self._typeparam_dict[attr][k] = v
-        except TypeError:
-            raise ValueError("To set {}, you must use a dictionary "
-                             "with types as keys.".format(attr))
-
-    def __eq__(self, other):
-        other_keys = set(other.__dict__.keys())
-        for key in self.__dict__.keys():
-            if key in self._skip_for_equality:
-                continue
-            else:
-                if key not in other_keys \
-                        or self.__dict__[key] != other.__dict__[key]:
-                    return False
-        return True
-
-    def __del__(self):
-        if self.is_attached and hasattr(self, '_simulation'):
-            self.notify_detach(self._simulation)
-
-    def detach(self):
-        self._unapply_typeparam_dict()
-        self._update_param_dict()
-        self._cpp_obj = None
-        if hasattr(self, '_simulation'):
-            self.notify_detach(self._simulation)
-            del self._simulation
-        return self
-
-    def add_dependent(self, obj):
-        self._dependent_list.append(obj)
-
-    def notify_detach(self, sim):
-        new_objs = []
-        for dependent in self._dependent_list:
-            new_objs.extend(dependent.handle_detached_dependency(sim, self))
-        return new_objs
-
-    def handle_detached_dependency(self, sim, obj):
-        self.detach()
-        new_objs = self.attach(sim)
-        return new_objs if new_objs is not None else []
-
-    def attach(self, simulation):
-        self._apply_param_dict()
-        self._apply_typeparam_dict(self._cpp_obj, simulation)
-
-        # pass the system communicator to the object
-        if _hoomd.is_MPI_available():
-            self._cpp_obj.setCommunicator(simulation._system_communicator)
-
-    @property
-    def is_attached(self):
-        return self._cpp_obj is not None
-
-    def _apply_param_dict(self):
-        for attr, value in self._param_dict.items():
-            try:
-                setattr(self, attr, value)
-            except AttributeError:
-                pass
-
-    def _apply_typeparam_dict(self, cpp_obj, simulation):
-        for typeparam in self._typeparam_dict.values():
-            try:
-                typeparam.attach(cpp_obj, simulation)
-            except ValueError as verr:
-                raise ValueError("TypeParameter {}:"
-                                 " ".format(typeparam.name) + verr.args[0])
-
-    def _update_param_dict(self):
-        for key in self._param_dict.keys():
-            self._param_dict[key] = getattr(self, key)
-
-    def _unapply_typeparam_dict(self):
-        for typeparam in self._typeparam_dict.values():
-            typeparam.detach()
-
-    def _add_typeparam(self, typeparam):
-        self._typeparam_dict[typeparam.name] = typeparam
-
-    def _extend_typeparam(self, typeparams):
-        for typeparam in typeparams:
-            self._add_typeparam(typeparam)
-
-    def _typeparam_states(self):
-        state = {name: tp.state for name, tp in self._typeparam_dict.items()}
-        return deepcopy(state)
-
-    @Loggable.log(flag='state')
-    def state(self):
-        self._update_param_dict()
-        state = self._typeparam_states()
-        state['params'] = dict(self._param_dict)
-        return dict_map(state, convert_values_to_log_form)
-
-    @classmethod
-    def from_state(cls, state, final_namespace=None, **kwargs):
-        state_dict, unused_args = cls._get_state_dict(state,
-                                                      final_namespace,
-                                                      **kwargs)
-        return cls._from_state_with_state_dict(state_dict, **unused_args)
-
-    @classmethod
-    def _get_state_dict(cls, data, final_namespace, **kwargs):
-
-        # resolve the namespace
-        namespace = list(cls._export_dict.values())[0].namespace
-        if final_namespace is not None:
-            namespace = namespace[:-1] + (final_namespace,)
-        namespace = namespace + ('state',)
-        # Filenames
-        if isinstance(data, str):
-            if data.endswith('gsd'):
-                state, kwargs = cls._state_from_gsd(data, namespace, **kwargs)
-
-        # Dictionaries and like objects
-        elif isinstance(data, dict):
-            try:
-                # try to grab the namespace
-                state = deepcopy(NamespaceDict(data)[namespace])
-            except KeyError:
-                # if namespace can't be found assume that dictionary is the
-                # state dictionary (This assumes that values are of the form
-                # (value, flag)
-                try:
-                    state = dict_map(data, lambda x: x[0])
-                except TypeError:
-                    state = deepcopy(data)
-
-        elif isinstance(data, NamespaceDict):
-            state = deepcopy(data[namespace])
-
-        # Data is of an unusable type
-        else:
-            raise ValueError("Object {} cannot be used to get state."
-                             "".format(data))
-
-        return (state, kwargs)
-
-    @classmethod
-    def _state_from_gsd(cls, filename, namespace, **kwargs):
-        if 'frame' not in kwargs.keys():
-            frame = -1
-        else:
-            frame = kwargs['frame']
-            del kwargs['frame']
-        # Grab state keys from gsd
-        reader = GSDStateReader(filename, frame)
-        namespace_str = 'log/' + '/'.join(namespace)
-        state_chunks = reader.getAvailableChunks(namespace_str)
-        state_dict = NamespaceDict()
-        chunk_slice = slice(len(namespace_str) + 1, None)
-        # Build up state dict
-        for state_chunk in state_chunks:
-            state_dict_key = tuple(state_chunk[chunk_slice].split('/'))
-            state_dict[state_dict_key] = \
-                handle_gsd_arrays(reader.readChunk(state_chunk))
-        return (state_dict._dict, kwargs)
-
-    @classmethod
-    def _from_state_with_state_dict(cls, state, **kwargs):
-
-        # Initialize object using params from state and passed arguments
-        params = state['params']
-        params.update(kwargs)
-        obj = cls(**params)
-        del state['params']
-
-        # Add typeparameter information
-        for name, tp_dict in state.items():
-            if '__default' in tp_dict.keys():
-                obj._typeparam_dict[name].default = tp_dict['__default']
-                del tp_dict['__default']
-            # Parse the stringified tuple back into tuple
-            if obj._typeparam_dict[name]._len_keys > 1:
-                tp_dict = str_to_tuple_keys(tp_dict)
-            setattr(obj, name, tp_dict)
-        return obj
-
-
-def trigger_preprocessing(value):
-    if isinstance(value, Trigger):
-        return value
-    if isinstance(value, int):
-        return PeriodicTrigger(period=value, phase=0)
-    elif hasattr(value, '__len__') and len(value) == 2:
-        return PeriodicTrigger(period=value[0], phase=value[1])
-    else:
-        raise ValueError("Value {} could not be converted to a Trigger.")
-
-
-class _TriggeredOperation(_Operation):
-    _cpp_list_name = None
-
-    _use_default_setattr = set(['trigger'])
-
-    def __init__(self, trigger):
-        trigger_dict = ParameterDict(trigger=trigger_preprocessing)
-        trigger_dict['trigger'] = trigger
-        self._param_dict.update(trigger_dict)
-
-    @property
-    def trigger(self):
-        return self._param_dict['trigger']
-
-    @trigger.setter
-    def trigger(self, new_trigger):
-        # Overwrite python trigger
-        old_trigger = self.trigger
-        self._param_dict['trigger'] = new_trigger
-        new_trigger = self.trigger
-        if self.is_attached:
-            sys = self._simulation._cpp_sys
-            triggered_ops = getattr(sys, self._cpp_list_name)
-            for index in range(len(triggered_ops)):
-                op, trigger = triggered_ops[index]
-                # If tuple is the operation and trigger according to memory
-                # location (python's is), replace with new trigger
-                if op is self._cpp_obj and trigger is old_trigger:
-                    triggered_ops[index] = (op, new_trigger)
-
-    def attach(self, simulation):
-        self._simulation = simulation
-        super().attach(simulation)
-
-class _Updater(_TriggeredOperation):
-    _cpp_list_name = 'updaters'
-
-
-class _Analyzer(_TriggeredOperation):
-    _cpp_list_name = 'analyzers'
-=======
->>>>>>> 9579176f
 
 
 # \brief A Mixin to facilitate storage of simulation metadata
