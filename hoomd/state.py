from copy import copy
from collections import defaultdict

from . import _hoomd
from hoomd.box import Box
from hoomd.snapshot import Snapshot
from hoomd.data import LocalSnapshot, LocalSnapshotGPU


def _create_domain_decomposition(device, box):
    """ Create a default domain decomposition.

    This method is a quick hack to get basic MPI simulations working with
    the new API. We will need to consider designing an appropriate user-facing
    API to set the domain decomposition.
    """
    if not _hoomd.is_MPI_available():
        return None

    # if we are only running on one processor, we use optimized code paths
    # for single-GPU execution
    if device.comm.num_ranks == 1:
        return None

    # create a default domain decomposition
    result = _hoomd.DomainDecomposition(device.cpp_exec_conf,
                                        box.getL(),
                                        0,
                                        0,
                                        0,
                                        False)

    return result


class State:
    R""" Simulation state.

    Args:
        snapshot
    """

    def __init__(self, simulation, snapshot):
        self._simulation = simulation
        self._in_context_manager = False
        snapshot._broadcast_box()
        domain_decomp = _create_domain_decomposition(
            simulation.device,
            snapshot._cpp_obj._global_box)

        if domain_decomp is not None:
            self._cpp_sys_def = _hoomd.SystemDefinition(
                snapshot._cpp_obj, simulation.device.cpp_exec_conf,
                domain_decomp)
        else:
            self._cpp_sys_def = _hoomd.SystemDefinition(
                snapshot._cpp_obj, simulation.device.cpp_exec_conf)
        self._groups = defaultdict(dict)

    @property
    def snapshot(self):
        cpp_snapshot = self._cpp_sys_def.takeSnapshot_double()
        return Snapshot._from_cpp_snapshot(cpp_snapshot,
                                           self._simulation.device.comm)

    @snapshot.setter
    def snapshot(self, snapshot):
        R""" Re-initializes the system from a snapshot.

        Args:
            snapshot:. The snapshot to initialize the system from.

        Snapshots temporarily store system data. Snapshots contain the complete
        simulation state in a single object. They can be used to restart a
        simulation.

        Example use cases in which a simulation may be restarted from a snapshot
        include python-script-level Monte-Carlo schemes, where the system state
        is stored after a move has been accepted (according to some criterion),
        and where the system is re-initialized from that same state in the case
        when a move is not accepted.

        Example::

            system = init.read_xml("some_file.xml")

            ... run a simulation ...

            snapshot = system.take_snapshot(all=True)
            ...
            system.restore_snapshot(snapshot)

        Warning:
                restore_snapshot() may invalidate force coefficients,
                neighborlist r_cut values, and other per type quantities if
                called within a callback during a run(). You can restore a
                snapshot during a run only if the snapshot is of a previous
                state of the currently running system. Otherwise, you need to
                use restore_snapshot() between run() commands to ensure that all
                per type coefficients are updated properly.

        """

        if self._simulation.device.comm.rank == 0:
            if len(snapshot.particles.types) != len(self.particle_types):
                raise RuntimeError(
                    "Number of particle types must remain the same")
            if len(snapshot.bonds.types) != len(self.bond_types):
                raise RuntimeError("Number of bond types must remain the same")
            if len(snapshot.angles.types) != len(self.angle_types):
                raise RuntimeError(
                    "Number of angle types must remain the same")
            if len(snapshot.dihedrals.types) != len(self.dihedral_types):
                raise RuntimeError(
                    "Number of dihedral types must remain the same")
            if len(snapshot.impropers.types) != len(self.improper_types):
                raise RuntimeError(
                    "Number of dihedral types must remain the same")
            if len(snapshot.pairs.types) != len(self.special_pair_types):
                raise RuntimeError("Number of pair types must remain the same")

        self._cpp_sys_def.initializeFromSnapshot(snapshot._cpp_obj)

    @property
    def types(self):
        return dict(particle_types=self.particle_types,
                    bond_types=self.bond_types,
                    angle_types=self.angles_types,
                    dihedral_types=self.dihedral_types,
                    improper_types=self.improper_types,
                    special_pair_types=self.special_pair_types
                    )

    @property
    def particle_types(self):
        return self._cpp_sys_def.getParticleData().getTypes()

    @property
    def bond_types(self):
        return self._cpp_sys_def.getBondData().getTypes()

    @property
    def angle_types(self):
        return self._cpp_sys_def.getAngleData().getTypes()

    @property
    def dihedral_types(self):
        return self._cpp_sys_def.getDihedralData().getTypes()

    @property
    def improper_types(self):
        return self._cpp_sys_def.getImproperData().getTypes()

    @property
    def special_pair_types(self):
        return self._cpp_sys_def.getPairData().getTypes()

    @property
    def box(self):
        """The state's box (a :py:class:`hoomd.Box` object).

        Ediing the box directly is not allowed.  For example
        ``state.box.scale(1.1)`` would not scale the state's box. To set the
        state's box to a new box ``state.box = new_box`` must be used.
        """
        b = Box._from_cpp(self._cpp_sys_def.getParticleData().getGlobalBox())
        return Box.from_box(b)

    @box.setter
    def box(self, value):
        if self._in_context_manager:
            raise RuntimeError(
                "Cannot set system box within local snapshot context manager.")
        try:
            value = Box.from_box(value)
        except Exception:
            raise ValueError('{} is not convertable to hoomd.Box using '
                             'hoomd.Box.from_box'.format(value))

        if value.dimensions != self._cpp_sys_def.getNDimensions():
            self._simulation.device.cpp_msg.warning(
                "Box changing dimensions from {} to {}."
                "".format(self._cpp_sys_def.getNDimensions(),
                          value.dimensions))
            self._cpp_sys_def.setNDimensions(value.dimensions)
        self._cpp_sys_def.getParticleData().setGlobalBox(value._cpp_obj)

    def replicate(self):
        raise NotImplementedError

    def scale_system(self):
        raise NotImplementedError

    def get_group(self, filter_):
        cls = filter_.__class__
        if filter_ in self._groups[cls]:
            return self._groups[cls][filter_]
        else:
            group = _hoomd.ParticleGroup(self._cpp_sys_def, filter_)
            self._groups[cls][filter_] = group
            return group

    def update_group_dof(self):
        """Update the number of degrees of freedom in each group.

        The groups of particles selected by filters each need to know the number
        of degrees of freedom given to that group by the simulation's
        Integrator. This method is called automatically when:

        * The Integrator is attached to the simulation

        Call it manually to force an update.
        """
        integrator = self._simulation.operations.integrator

<<<<<<< HEAD
        # Do nothing if there is no integrator.
        if integrator is None:
            return

        if not integrator.is_attached:
            raise RuntimeError("Call update_group_dof after attaching")

        for groups in self._groups.values():
            for group in groups.values():
                if integrator is not None:
=======
        for groups in self._groups.values():
            for group in groups.values():
                if integrator is not None:
                    if not integrator.is_attached:
                        raise RuntimeError(
                            "Call update_group_dof after attaching")

>>>>>>> 3c20f37c
                    integrator._cpp_obj.updateGroupDOF(group)
                else:
                    group.setTranslationalDOF(0)
                    group.setRotationalDOF(0)
<<<<<<< HEAD
=======

>>>>>>> 3c20f37c
    @property
    def cpu_local_snapshot(self):
        """hoomd.data.LocalSnapshot: Directly expose HOOMD data buffers
        on the CPU.

        Provides access directly to the system state's particle, bond, angle,
        dihedral, improper, constaint, and pair data through a context manager.
        The `hoomd.data.LocalSnapshot` object is only usable within a
        context manager (i.e. ``with sim.state.cpu_local_snapshot as data:``)
        The interface is similar to that of the `hoomd.Snapshot`. Data is local
        to a given MPI rank. The returned arrays are `hoomd.array.HOOMDArray`
        objects. Through this interface zero-copy access is available (access is
        guarenteed to be zero-copy when running on CPU, may be zero copy if
        running on GPU).

        Changing the data in the buffers exposed by the local snapshot will
        change the data across the HOOMD-blue simulation. For a trivial example,
        this example would set all particle z-axis positions to 0.

        .. code-block:: python

            with sim.state.cpu_local_snapshot as data:
                data.particles.position[:, 2] = 0

        Note:
            The state's box and the number of particles, bonds, angles,
            dihedrals, impropers, constaints, and pairs cannot change within the
            context manager.
        """
        if self._in_context_manager:
            raise RuntimeError(
                "Cannot enter cpu_local_snapshot context manager inside "
                "another local_snapshot context manager.")
        return LocalSnapshot(self)

    @property
    def gpu_local_snapshot(self):
        """hoomd.data.LocalSnapshotGPU: Directly expose HOOMD data
        buffers on the GPU.

        Provides access directly to the system state's particle, bond, angle,
        dihedral, improper, constaint, and pair data through a context manager.
        The `hoomd.data.LocalSnapshotGPU` object is only usable
        within a context manager (i.e. ``with sim.state.gpu_local_snapshot as
        data:``) The interface is similar to that of the `hoomd.Snapshot`. Data
        is local to a given MPI rank. The returned arrays are
        `hoomd.array.HOOMDGPUArray` objects. Through this interface potential
        zero-copy access is available (access cannot be guarenteed to be
        zero-copy, but will be if the most recent copy of the data is on the
        GPU).

        Changing the data in the buffers exposed by the local snapshot will
        change the data across the HOOMD-blue simulation. For a trivial example,
        this example would set all particle z-axis positions to 0.

        .. code-block:: python

            with sim.state.gpu_local_snapshot as data:
                data.particles.position[:, 2] = 0

        Note:
            The state's box and the number of particles, bonds, angles,
            dihedrals, impropers, constaints, and pairs cannot change within the
            context manager.

        Note:
            This property is only available when running on a GPU(s).
        """
        if self._simulation.device.mode != 'gpu':
            raise RuntimeError(
                "Cannot access gpu_snapshot with a non GPU device.")
        elif self._in_context_manager:
            raise RuntimeError(
                "Cannot enter gpu_local_snapshot context manager inside "
                "another local_snapshot context manager.")
        else:
            return LocalSnapshotGPU(self)<|MERGE_RESOLUTION|>--- conflicted
+++ resolved
@@ -213,18 +213,6 @@
         """
         integrator = self._simulation.operations.integrator
 
-<<<<<<< HEAD
-        # Do nothing if there is no integrator.
-        if integrator is None:
-            return
-
-        if not integrator.is_attached:
-            raise RuntimeError("Call update_group_dof after attaching")
-
-        for groups in self._groups.values():
-            for group in groups.values():
-                if integrator is not None:
-=======
         for groups in self._groups.values():
             for group in groups.values():
                 if integrator is not None:
@@ -232,15 +220,11 @@
                         raise RuntimeError(
                             "Call update_group_dof after attaching")
 
->>>>>>> 3c20f37c
                     integrator._cpp_obj.updateGroupDOF(group)
                 else:
                     group.setTranslationalDOF(0)
                     group.setRotationalDOF(0)
-<<<<<<< HEAD
-=======
-
->>>>>>> 3c20f37c
+
     @property
     def cpu_local_snapshot(self):
         """hoomd.data.LocalSnapshot: Directly expose HOOMD data buffers
