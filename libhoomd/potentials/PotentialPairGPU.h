--- conflicted
+++ resolved
@@ -50,10 +50,7 @@
 
 #include <boost/bind.hpp>
 
-<<<<<<< HEAD
-=======
 #include "PotentialPair.h"
->>>>>>> 21030a10
 #include "PotentialPairGPU.cuh"
 
 /*! \file PotentialPairGPU.h
