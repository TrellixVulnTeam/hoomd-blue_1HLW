/*
Highly Optimized Object-oriented Many-particle Dynamics -- Blue Edition
(HOOMD-blue) Open Source Software License Copyright 2009-2015 The Regents of
the University of Michigan All rights reserved.

HOOMD-blue may contain modifications ("Contributions") provided, and to which
copyright is held, by various Contributors who have granted The Regents of the
University of Michigan the right to modify and/or distribute such Contributions.

You may redistribute, use, and create derivate works of HOOMD-blue, in source
and binary forms, provided you abide by the following conditions:

* Redistributions of source code must retain the above copyright notice, this
list of conditions, and the following disclaimer both in the code and
prominently in any materials provided with the distribution.

* Redistributions in binary form must reproduce the above copyright notice, this
list of conditions, and the following disclaimer in the documentation and/or
other materials provided with the distribution.

* All publications and presentations based on HOOMD-blue, including any reports
or published results obtained, in whole or in part, with HOOMD-blue, will
acknowledge its use according to the terms posted at the time of submission on:
http://codeblue.umich.edu/hoomd-blue/citations.html

* Any electronic documents citing HOOMD-Blue will link to the HOOMD-Blue website:
http://codeblue.umich.edu/hoomd-blue/

* Apart from the above required attributions, neither the name of the copyright
holder nor the names of HOOMD-blue's contributors may be used to endorse or
promote products derived from this software without specific prior written
permission.

Disclaimer

THIS SOFTWARE IS PROVIDED BY THE COPYRIGHT HOLDER AND CONTRIBUTORS ``AS IS'' AND
ANY EXPRESS OR IMPLIED WARRANTIES, INCLUDING, BUT NOT LIMITED TO, THE IMPLIED
WARRANTIES OF MERCHANTABILITY, FITNESS FOR A PARTICULAR PURPOSE, AND/OR ANY
WARRANTIES THAT THIS SOFTWARE IS FREE OF INFRINGEMENT ARE DISCLAIMED.

IN NO EVENT SHALL THE COPYRIGHT HOLDER OR CONTRIBUTORS BE LIABLE FOR ANY DIRECT,
INDIRECT, INCIDENTAL, SPECIAL, EXEMPLARY, OR CONSEQUENTIAL DAMAGES (INCLUDING,
BUT NOT LIMITED TO, PROCUREMENT OF SUBSTITUTE GOODS OR SERVICES; LOSS OF USE,
DATA, OR PROFITS; OR BUSINESS INTERRUPTION) HOWEVER CAUSED AND ON ANY THEORY OF
LIABILITY, WHETHER IN CONTRACT, STRICT LIABILITY, OR TORT (INCLUDING NEGLIGENCE
OR OTHERWISE) ARISING IN ANY WAY OUT OF THE USE OF THIS SOFTWARE, EVEN IF
ADVISED OF THE POSSIBILITY OF SUCH DAMAGE.
*/

// Maintainer: joaander

/*! \file HOOMDDumpWriter.h
    \brief Declares the HOOMDDumpWriter class
*/

#ifdef NVCC
#error This header cannot be compiled by nvcc
#endif

#include "Analyzer.h"

#include <string>

#include <boost/shared_ptr.hpp>

#ifndef __HOOMD_DUMP_WRITER_H__
#define __HOOMD_DUMP_WRITER_H__

//! Analyzer for writing out HOOMD  dump files
/*! HOOMDDumpWriter can be used to write out xml files containing various levels of information
    of the current time step of the simulation. At a minimum, the current time step and box
    dimensions are output. Optionally, particle positions, velocities and types can be included
    in the file.

    Usage:<br>
    Construct a HOOMDDumpWriter, attaching it to a ParticleData and specifying a base file name.
    Call analyze(timestep) to output a dump file with the state of the current time step
    of the simulation. It will create base_file.timestep.xml where timestep is a 0-padded
    10 digit number. The 0 padding is so files sorted "alphabetically" will be read in
    numberical order.

    To include positions, velocities and types, see: setOutputPosition() setOutputVelocity()
    and setOutputType(). Similarly, bonds can be included with setOutputBond().

    Future versions will include the ability to dump forces on each particle to the file also.

    For information on the structure of the xml file format: see \ref page_dev_info
    Although, HOOMD's  user guide probably has a more up to date documentation on the format.
    \ingroup analyzers
*/
class HOOMDDumpWriter : public Analyzer
    {
    public:
        //! Construct the writer
        HOOMDDumpWriter(boost::shared_ptr<SystemDefinition> sysdef, std::string base_fname, bool mode_restart=false);

        //! Destructor
        ~HOOMDDumpWriter();

        //! Write out the data for the current timestep
        void analyze(unsigned int timestep);
        //! Enables/disables the writing of the particle positions
        void setOutputPosition(bool enable);
        //! Enables/disables the writing of particle images
        void setOutputImage(bool enable);
        //! Enables/disables the writing of particle velocities
        void setOutputVelocity(bool enable);
        //! Enables/disables the writing of particle masses
        void setOutputMass(bool enable);
        //! Enables/disables the writing of particle diameters
        void setOutputDiameter(bool enable);
        //! Enables/disables the writing of particle types
        void setOutputType(bool enable);
        //! Enables/disables the writing of bonds
        void setOutputBond(bool enable);
        //! Enables/disables the writing of angles
        void setOutputAngle(bool enable);
        //! Enables/disables the writing of dihedrals
        void setOutputDihedral(bool enable);
        //! Enables/disables the writing of impropers
        void setOutputImproper(bool enable);
<<<<<<< HEAD
        //! Enables/disables the writing of constraints
        void setOutputConstraint(bool enable);
        //! Enables/disables the writing of walls
        void setOutputWall(bool enable);
=======
>>>>>>> d6e85d25
        //! Enables/disables the writing of acceleration
        void setOutputAccel(bool enable);
        //! Enables/disables the writing of body
        void setOutputBody(bool enable);
        //! Enables/disables the writing of charge
        void setOutputCharge(bool enable);
        //! Enables/disables the writing of orientation
        void setOutputOrientation(bool enable);
        //! Enables/disables the writing of angular momentum
        void setOutputAngularMomentum(bool enable);
        //! Enables/disables the writing of moment_inertia
        void setOutputMomentInertia(bool enable);
        //! Sets the vizsigma value to write
        void setVizSigma(Scalar vizsigma)
            {
            m_vizsigma = vizsigma;
            m_vizsigma_set = true;
            }

        //! Writes a file at the current time step
        void writeFile(std::string fname, unsigned int timestep);
    private:
        std::string m_base_fname;   //!< String used to store the file name of the XML file
        bool m_output_position;     //!< true if the particle positions should be written
        bool m_output_image;        //!< true if the particle positions should be written
        bool m_output_velocity;     //!< true if the particle velocities should be written
        bool m_output_mass;         //!< true if the particle masses should be written
        bool m_output_diameter;     //!< true if the particle diameters should be written
        bool m_output_type;         //!< true if the particle types should be written
        bool m_output_bond;         //!< true if the bonds should be written
        bool m_output_angle;        //!< true if the angles should be written
        bool m_output_dihedral;     //!< true if dihedrals should be written
        bool m_output_improper;     //!< true if impropers should be written
        bool m_output_constraint;   //!< true if constraints shoulds be written
        bool m_output_accel;        //!< true if acceleration should be written
        bool m_output_body;         //!< true if body should be written
        bool m_output_charge;       //!< true if body should be written
        bool m_output_orientation;  //!< true if orientation should be written
        bool m_output_angmom;       //!< true if angular momenta should be written
        bool m_output_moment_inertia;  //!< true if moment_inertia should be written
        Scalar m_vizsigma;          //!< vizsigma value to write out to xml files
        bool m_vizsigma_set;        //!< true if vizsigma has been set
        bool m_mode_restart;        //!< true if we are writing restart files
        };

//! Exports the HOOMDDumpWriter class to python
void export_HOOMDDumpWriter();

#endif<|MERGE_RESOLUTION|>--- conflicted
+++ resolved
@@ -119,13 +119,10 @@
         void setOutputDihedral(bool enable);
         //! Enables/disables the writing of impropers
         void setOutputImproper(bool enable);
-<<<<<<< HEAD
         //! Enables/disables the writing of constraints
         void setOutputConstraint(bool enable);
         //! Enables/disables the writing of walls
         void setOutputWall(bool enable);
-=======
->>>>>>> d6e85d25
         //! Enables/disables the writing of acceleration
         void setOutputAccel(bool enable);
         //! Enables/disables the writing of body
