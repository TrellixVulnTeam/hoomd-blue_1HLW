/*
Highly Optimized Object-oriented Many-particle Dynamics -- Blue Edition
(HOOMD-blue) Open Source Software License Copyright 2008-2011 Ames Laboratory
Iowa State University and The Regents of the University of Michigan All rights
reserved.

HOOMD-blue may contain modifications ("Contributions") provided, and to which
copyright is held, by various Contributors who have granted The Regents of the
University of Michigan the right to modify and/or distribute such Contributions.

You may redistribute, use, and create derivate works of HOOMD-blue, in source
and binary forms, provided you abide by the following conditions:

* Redistributions of source code must retain the above copyright notice, this
list of conditions, and the following disclaimer both in the code and
prominently in any materials provided with the distribution.

* Redistributions in binary form must reproduce the above copyright notice, this
list of conditions, and the following disclaimer in the documentation and/or
other materials provided with the distribution.

* All publications and presentations based on HOOMD-blue, including any reports
or published results obtained, in whole or in part, with HOOMD-blue, will
acknowledge its use according to the terms posted at the time of submission on:
http://codeblue.umich.edu/hoomd-blue/citations.html

* Any electronic documents citing HOOMD-Blue will link to the HOOMD-Blue website:
http://codeblue.umich.edu/hoomd-blue/

* Apart from the above required attributions, neither the name of the copyright
holder nor the names of HOOMD-blue's contributors may be used to endorse or
promote products derived from this software without specific prior written
permission.

Disclaimer

THIS SOFTWARE IS PROVIDED BY THE COPYRIGHT HOLDER AND CONTRIBUTORS ``AS IS'' AND
ANY EXPRESS OR IMPLIED WARRANTIES, INCLUDING, BUT NOT LIMITED TO, THE IMPLIED
WARRANTIES OF MERCHANTABILITY, FITNESS FOR A PARTICULAR PURPOSE, AND/OR ANY
WARRANTIES THAT THIS SOFTWARE IS FREE OF INFRINGEMENT ARE DISCLAIMED.

IN NO EVENT SHALL THE COPYRIGHT HOLDER OR CONTRIBUTORS BE LIABLE FOR ANY DIRECT,
INDIRECT, INCIDENTAL, SPECIAL, EXEMPLARY, OR CONSEQUENTIAL DAMAGES (INCLUDING,
BUT NOT LIMITED TO, PROCUREMENT OF SUBSTITUTE GOODS OR SERVICES; LOSS OF USE,
DATA, OR PROFITS; OR BUSINESS INTERRUPTION) HOWEVER CAUSED AND ON ANY THEORY OF
LIABILITY, WHETHER IN CONTRACT, STRICT LIABILITY, OR TORT (INCLUDING NEGLIGENCE
OR OTHERWISE) ARISING IN ANY WAY OUT OF THE USE OF THIS SOFTWARE, EVEN IF
ADVISED OF THE POSSIBILITY OF SUCH DAMAGE.
*/

// Maintainer: joaander Everyone is free to add additional potentials

/*! \file AllDriverPotentialExternalGPU.cuh
    \brief Declares driver functions for computing all types of external forces on the GPU
*/

#ifndef __ALL_DRIVER_POTENTIAL_EXTERNAL_GPU_CUH__
#define __ALL_DRIVER_POTENTIAL_EXTERNAL_GPU_CUH__

#include "PotentialExternalGPU.cuh"

<<<<<<< HEAD
//! Compute lamellar potential forces on the GPU with EvaluatorExternalLamellar
cudaError_t gpu_compute_lamellar_forces(const external_potential_args_t& potential_args,
                                      const Scalar4 *d_params);
=======
//! Compute periodic potential forces on the GPU with EvaluatorExternalPeriodic
cudaError_t gpu_compute_periodic_forces(const external_potential_args_t& potential_args,
                                      const float4 *d_params);
>>>>>>> a2288f1c

#endif
<|MERGE_RESOLUTION|>--- conflicted
+++ resolved
@@ -59,14 +59,8 @@
 
 #include "PotentialExternalGPU.cuh"
 
-<<<<<<< HEAD
-//! Compute lamellar potential forces on the GPU with EvaluatorExternalLamellar
-cudaError_t gpu_compute_lamellar_forces(const external_potential_args_t& potential_args,
-                                      const Scalar4 *d_params);
-=======
 //! Compute periodic potential forces on the GPU with EvaluatorExternalPeriodic
 cudaError_t gpu_compute_periodic_forces(const external_potential_args_t& potential_args,
-                                      const float4 *d_params);
->>>>>>> a2288f1c
+                                      const Scalar4 *d_params);
 
 #endif
