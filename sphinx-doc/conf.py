--- conflicted
+++ resolved
@@ -53,10 +53,7 @@
 # else:
 #     autodoc_default_options = {'inherited-members': None};
 
-<<<<<<< HEAD
-autodoc_mock_imports = ['h5py'];
-=======
-autodoc_mock_imports = ['numpy', 'h5py',
+autodoc_mock_imports = ['h5py',
                         'hoomd._hoomd',
                         'hoomd.md._md',
                         'hoomd.metal._metal',
@@ -66,7 +63,6 @@
                         'hoomd.jit._jit',
                         'hoomd.hpmc._hpmc',
                         ]
->>>>>>> 9234554f
 
 # Add any paths that contain templates here, relative to this directory.
 templates_path = ['_templates']
