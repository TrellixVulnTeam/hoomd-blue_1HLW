--- conflicted
+++ resolved
@@ -40,12 +40,9 @@
    module-hoomd-device
    module-hoomd-dump
    module-hoomd-filter
-<<<<<<< HEAD
    module-hoomd-local
    module-hoomd-local-gpu
-=======
    module-hoomd-logging
->>>>>>> 78f61916
    module-hoomd-triggers
    module-hoomd-update
    module-hoomd-util
