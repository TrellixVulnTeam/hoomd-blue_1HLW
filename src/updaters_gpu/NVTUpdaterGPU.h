/*
Highly Optimized Object-oriented Many-particle Dynamics -- Blue Edition
(HOOMD-blue) Open Source Software License Copyright 2008, 2009 Ames Laboratory
Iowa State University and The Regents of the University of Michigan All rights
reserved.

HOOMD-blue may contain modifications ("Contributions") provided, and to which
copyright is held, by various Contributors who have granted The Regents of the
University of Michigan the right to modify and/or distribute such Contributions.

Redistribution and use of HOOMD-blue, in source and binary forms, with or
without modification, are permitted, provided that the following conditions are
met:

* Redistributions of source code must retain the above copyright notice, this
list of conditions, and the following disclaimer.

* Redistributions in binary form must reproduce the above copyright notice, this
list of conditions, and the following disclaimer in the documentation and/or
other materials provided with the distribution.

* Neither the name of the copyright holder nor the names of HOOMD-blue's
contributors may be used to endorse or promote products derived from this
software without specific prior written permission.

Disclaimer

THIS SOFTWARE IS PROVIDED BY THE COPYRIGHT HOLDER AND CONTRIBUTORS ``AS IS''
AND ANY EXPRESS OR IMPLIED WARRANTIES, INCLUDING, BUT NOT LIMITED TO, THE
IMPLIED WARRANTIES OF MERCHANTABILITY, FITNESS FOR A PARTICULAR PURPOSE, AND/OR
ANY WARRANTIES THAT THIS SOFTWARE IS FREE OF INFRINGEMENT ARE DISCLAIMED.

IN NO EVENT SHALL THE COPYRIGHT HOLDER OR CONTRIBUTORS BE LIABLE FOR ANY DIRECT,
INDIRECT, INCIDENTAL, SPECIAL, EXEMPLARY, OR CONSEQUENTIAL DAMAGES (INCLUDING,
BUT NOT LIMITED TO, PROCUREMENT OF SUBSTITUTE GOODS OR SERVICES; LOSS OF USE,
DATA, OR PROFITS; OR BUSINESS INTERRUPTION) HOWEVER CAUSED AND ON ANY THEORY OF
LIABILITY, WHETHER IN CONTRACT, STRICT LIABILITY, OR TORT (INCLUDING NEGLIGENCE
OR OTHERWISE) ARISING IN ANY WAY OUT OF THE USE OF THIS SOFTWARE, EVEN IF
ADVISED OF THE POSSIBILITY OF SUCH DAMAGE.
*/

// $Id$
// $URL$
// Maintainer: joaander

/*! \file NVTUpdaterGPU.h
    \brief Declares the NVTUpdaterGPU class
*/

#include "NVTUpdater.h"
#include "NVTUpdaterGPU.cuh"

#include "NVTRigidUpdater.h"
#include "NVTRigidUpdaterGPU.cuh"

#include <boost/shared_ptr.hpp>

#ifndef __NVTUPDATER_GPU_H__
#define __NVTUPDATER_GPU_H__

//! NVT via Nose-Hoover on the GPU
/*! NVTUpdaterGPU implements exactly the same caclulations as NVTUpdater, but on the GPU.

    The GPU kernel that accomplishes this can be found in gpu_nvt_kernel.cu

    \ingroup updaters
*/
class NVTUpdaterGPU : public NVTUpdater
<<<<<<< HEAD
	{
	public:
		//! Constructor
		NVTUpdaterGPU(boost::shared_ptr<SystemDefinition> sysdef, Scalar deltaT, Scalar tau, boost::shared_ptr<Variant> T);
		
		virtual ~NVTUpdaterGPU();

		//! Take one timestep forward
		virtual void update(unsigned int timestep);
		
	private:
		std::vector<gpu_nvt_data> d_nvt_data;	//!< Temp data on the device needed to implement NVT

		std::vector<gpu_nvt_rigid_data>	d_nvt_rigid_data;

		//! Helper function to allocate data
		void allocateNVTData(int block_size);
		
		//! Helper function to free data
		void freeNVTData();
	};
	
=======
    {
    public:
        //! Constructor
        NVTUpdaterGPU(boost::shared_ptr<SystemDefinition> sysdef,
                      Scalar deltaT,
                      Scalar tau,
                      boost::shared_ptr<Variant> T);
        
        virtual ~NVTUpdaterGPU();
        
        //! Take one timestep forward
        virtual void update(unsigned int timestep);
        
    private:
        std::vector<gpu_nvt_data> d_nvt_data;   //!< Temp data on the device needed to implement NVT
        
        //! Helper function to allocate data
        void allocateNVTData(int block_size);
        
        //! Helper function to free data
        void freeNVTData();
    };

>>>>>>> 26a287f6
//! Exports the NVTUpdater class to python
void export_NVTUpdaterGPU();

#endif
<|MERGE_RESOLUTION|>--- conflicted
+++ resolved
@@ -66,7 +66,6 @@
     \ingroup updaters
 */
 class NVTUpdaterGPU : public NVTUpdater
-<<<<<<< HEAD
 	{
 	public:
 		//! Constructor
@@ -89,31 +88,6 @@
 		void freeNVTData();
 	};
 	
-=======
-    {
-    public:
-        //! Constructor
-        NVTUpdaterGPU(boost::shared_ptr<SystemDefinition> sysdef,
-                      Scalar deltaT,
-                      Scalar tau,
-                      boost::shared_ptr<Variant> T);
-        
-        virtual ~NVTUpdaterGPU();
-        
-        //! Take one timestep forward
-        virtual void update(unsigned int timestep);
-        
-    private:
-        std::vector<gpu_nvt_data> d_nvt_data;   //!< Temp data on the device needed to implement NVT
-        
-        //! Helper function to allocate data
-        void allocateNVTData(int block_size);
-        
-        //! Helper function to free data
-        void freeNVTData();
-    };
-
->>>>>>> 26a287f6
 //! Exports the NVTUpdater class to python
 void export_NVTUpdaterGPU();
 
